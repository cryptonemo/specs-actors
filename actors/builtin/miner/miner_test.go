// nolint:unused // 20200716 until tests are restored from miner state refactor
package miner_test

import (
	"bytes"
	"context"
	"encoding/binary"
	"fmt"
	"testing"

	addr "github.com/filecoin-project/go-address"
	bitfield "github.com/filecoin-project/go-bitfield"
	cid "github.com/ipfs/go-cid"
	"github.com/minio/blake2b-simd"
	"github.com/stretchr/testify/assert"
	"github.com/stretchr/testify/require"
	cbg "github.com/whyrusleeping/cbor-gen"

	"github.com/filecoin-project/specs-actors/actors/abi"
	"github.com/filecoin-project/specs-actors/actors/abi/big"
	"github.com/filecoin-project/specs-actors/actors/builtin"
	"github.com/filecoin-project/specs-actors/actors/builtin/market"
	"github.com/filecoin-project/specs-actors/actors/builtin/miner"
	"github.com/filecoin-project/specs-actors/actors/builtin/power"
	"github.com/filecoin-project/specs-actors/actors/builtin/reward"
	"github.com/filecoin-project/specs-actors/actors/crypto"
	"github.com/filecoin-project/specs-actors/actors/runtime"
	"github.com/filecoin-project/specs-actors/actors/runtime/exitcode"
	"github.com/filecoin-project/specs-actors/actors/util/adt"
	"github.com/filecoin-project/specs-actors/actors/util/smoothing"
	"github.com/filecoin-project/specs-actors/support/mock"
	tutil "github.com/filecoin-project/specs-actors/support/testing"
)

var testPid abi.PeerID
var testMultiaddrs []abi.Multiaddrs

// A balance for use in tests where the miner's low balance is not interesting.
var bigBalance = big.Mul(big.NewInt(10000), big.NewInt(1e18))

func init() {
	testPid = abi.PeerID("peerID")

	testMultiaddrs = []abi.Multiaddrs{
		{1},
		{2},
	}

	// permit 2KiB sectors in tests
	miner.SupportedProofTypes[abi.RegisteredSealProof_StackedDrg2KiBV1] = struct{}{}
}

func TestExports(t *testing.T) {
	mock.CheckActorExports(t, miner.Actor{})
}

func TestConstruction(t *testing.T) {
	actor := miner.Actor{}
	owner := tutil.NewIDAddr(t, 100)
	worker := tutil.NewIDAddr(t, 101)
	workerKey := tutil.NewBLSAddr(t, 0)
	receiver := tutil.NewIDAddr(t, 1000)
	builder := mock.NewBuilder(context.Background(), receiver).
		WithActorType(owner, builtin.AccountActorCodeID).
		WithActorType(worker, builtin.AccountActorCodeID).
		WithHasher(blake2b.Sum256).
		WithCaller(builtin.InitActorAddr, builtin.InitActorCodeID)

	t.Run("simple construction", func(t *testing.T) {
		rt := builder.Build(t)
		params := miner.ConstructorParams{
			OwnerAddr:     owner,
			WorkerAddr:    worker,
			SealProofType: abi.RegisteredSealProof_StackedDrg32GiBV1,
			PeerId:        testPid,
			Multiaddrs:    testMultiaddrs,
		}

		provingPeriodStart := abi.ChainEpoch(658) // This is just set from running the code.
		rt.ExpectValidateCallerAddr(builtin.InitActorAddr)
		// Fetch worker pubkey.
		rt.ExpectSend(worker, builtin.MethodsAccount.PubkeyAddress, nil, big.Zero(), &workerKey, exitcode.Ok)
		// Register proving period cron.
		rt.ExpectSend(builtin.StoragePowerActorAddr, builtin.MethodsPower.EnrollCronEvent,
			makeDeadlineCronEventParams(t, provingPeriodStart-1), big.Zero(), nil, exitcode.Ok)
		ret := rt.Call(actor.Constructor, &params)

		assert.Nil(t, ret)
		rt.Verify()

		var st miner.State
		rt.GetState(&st)
		info, err := st.GetInfo(adt.AsStore(rt))
		require.NoError(t, err)
		assert.Equal(t, params.OwnerAddr, info.Owner)
		assert.Equal(t, params.WorkerAddr, info.Worker)
		assert.Equal(t, params.PeerId, info.PeerId)
		assert.Equal(t, params.Multiaddrs, info.Multiaddrs)
		assert.Equal(t, abi.RegisteredSealProof_StackedDrg32GiBV1, info.SealProofType)
		assert.Equal(t, abi.SectorSize(1<<35), info.SectorSize)
		assert.Equal(t, uint64(2349), info.WindowPoStPartitionSectors)

		assert.Equal(t, big.Zero(), st.PreCommitDeposits)
		assert.Equal(t, big.Zero(), st.LockedFunds)
		assert.True(t, st.VestingFunds.Defined())
		assert.True(t, st.PreCommittedSectors.Defined())

		assert.True(t, st.Sectors.Defined())
		assert.Equal(t, provingPeriodStart, st.ProvingPeriodStart)
		assert.Equal(t, uint64(0), st.CurrentDeadline)

		var deadlines miner.Deadlines
		rt.Get(st.Deadlines, &deadlines)
		for i := uint64(0); i < miner.WPoStPeriodDeadlines; i++ {
			var deadline miner.Deadline
			rt.Get(deadlines.Due[i], &deadline)
			assert.True(t, deadline.Partitions.Defined())
			assert.True(t, deadline.ExpirationsEpochs.Defined())
			assertEmptyBitfield(t, deadline.PostSubmissions)
			assertEmptyBitfield(t, deadline.EarlyTerminations)
			assert.Equal(t, uint64(0), deadline.LiveSectors)
		}

		assertEmptyBitfield(t, st.EarlyTerminations)
	})
}

// Tests for fetching and manipulating miner addresses.
func TestControlAddresses(t *testing.T) {
	actor := newHarness(t, 0)
	builder := builderForHarness(actor)

	t.Run("get addresses", func(t *testing.T) {
		rt := builder.Build(t)
		actor.constructAndVerify(rt)

		o, w := actor.controlAddresses(rt)
		assert.Equal(t, actor.owner, o)
		assert.Equal(t, actor.worker, w)
	})

	// TODO: test changing worker (with delay), changing peer id
	// https://github.com/filecoin-project/specs-actors/issues/479
}

// Test for sector precommitment and proving.
func TestCommitments(t *testing.T) {
	periodOffset := abi.ChainEpoch(100)

	// TODO more tests
	// - Concurrent attempts to upgrade the same CC sector (one should succeed)
	// - Insufficient funds for pre-commit, for prove-commit
	// - CC sector targeted for upgrade expires naturally before the upgrade is proven

	t.Run("valid precommit then provecommit", func(t *testing.T) {
		actor := newHarness(t, periodOffset)
		rt := builderForHarness(actor).
			WithBalance(bigBalance, big.Zero()).
			Build(t)
		precommitEpoch := periodOffset + 1
		rt.SetEpoch(precommitEpoch)
		actor.constructAndVerify(rt)
		dlInfo := actor.deadline(rt)

		// Make a good commitment for the proof to target.
		// Use the max sector number to make sure everything works.
		sectorNo := abi.SectorNumber(abi.MaxSectorNumber)
		expiration := dlInfo.PeriodEnd() + 181*miner.WPoStProvingPeriod // something on deadline boundary but > 180 days
		precommit := actor.makePreCommit(sectorNo, precommitEpoch-1, expiration, nil)
		actor.preCommitSector(rt, precommit)

		// assert precommit exists and meets expectations
		onChainPrecommit := actor.getPreCommit(rt, sectorNo)

		// expect precommit deposit to be initial pledge calculated at precommit time
		sectorSize, err := precommit.SealProof.SectorSize()
		require.NoError(t, err)

		// deal weights mocked by actor harness for market actor must be set in precommit onchain info
		assert.Equal(t, big.NewInt(int64(sectorSize/2)), onChainPrecommit.DealWeight)
		assert.Equal(t, big.NewInt(int64(sectorSize/2)), onChainPrecommit.VerifiedDealWeight)

		qaPower := miner.QAPowerForWeight(sectorSize, precommit.Expiration-precommitEpoch, onChainPrecommit.DealWeight, onChainPrecommit.VerifiedDealWeight)
		expectedDeposit := miner.InitialPledgeForPower(qaPower, actor.baselinePower, actor.networkPledge, actor.epochRewardSmooth, actor.epochQAPowerSmooth, rt.TotalFilCircSupply())
		assert.Equal(t, expectedDeposit, onChainPrecommit.PreCommitDeposit)

		// expect total precommit deposit to equal our new deposit
		st := getState(rt)
		assert.Equal(t, expectedDeposit, st.PreCommitDeposits)

		// run prove commit logic
		rt.SetEpoch(precommitEpoch + miner.PreCommitChallengeDelay + 1)
		rt.SetBalance(big.Mul(big.NewInt(1000), big.NewInt(1e18)))
		actor.proveCommitSectorAndConfirm(rt, precommit, precommitEpoch, makeProveCommit(sectorNo), proveCommitConf{})

		// expect precommit to have been removed
		st = getState(rt)
		_, found, err := st.GetPrecommittedSector(rt.AdtStore(), sectorNo)
		require.NoError(t, err)
		require.False(t, found)

		// expect deposit to have been transferred to initial pledges
		assert.Equal(t, big.Zero(), st.PreCommitDeposits)

		qaPower = miner.QAPowerForWeight(sectorSize, precommit.Expiration-rt.Epoch(), onChainPrecommit.DealWeight,
			onChainPrecommit.VerifiedDealWeight)
		expectedInitialPledge := miner.InitialPledgeForPower(qaPower, actor.baselinePower, actor.networkPledge, actor.epochRewardSmooth,
			actor.epochQAPowerSmooth, rt.TotalFilCircSupply())
		assert.Equal(t, expectedInitialPledge, st.InitialPledgeRequirement)

		// expect new onchain sector
		sector := actor.getSector(rt, sectorNo)
		sectorPower := miner.PowerForSector(sectorSize, sector)

		// expect deal weights to be transfered to on chain info
		assert.Equal(t, onChainPrecommit.DealWeight, sector.DealWeight)
		assert.Equal(t, onChainPrecommit.VerifiedDealWeight, sector.VerifiedDealWeight)

		// expect activation epoch to be current epoch
		assert.Equal(t, rt.Epoch(), sector.Activation)

		// expect initial plege of sector to be set
		assert.Equal(t, expectedInitialPledge, sector.InitialPledge)

		// expect locked initial pledge of sector to be the same as pledge requirement
		assert.Equal(t, expectedInitialPledge, st.InitialPledgeRequirement)

		// expect sector to be assigned a deadline/partition
		dlIdx, pIdx, err := st.FindSector(rt.AdtStore(), sectorNo)
		require.NoError(t, err)
		deadline, partition := actor.getDeadlineAndPartition(rt, dlIdx, pIdx)
		assert.Equal(t, uint64(1), deadline.LiveSectors)
		assertEmptyBitfield(t, deadline.PostSubmissions)
		assertEmptyBitfield(t, deadline.EarlyTerminations)

		dQueue := actor.collectDeadlineExpirations(rt, deadline)
		assert.Equal(t, map[abi.ChainEpoch][]uint64{
			precommit.Expiration: {pIdx},
		}, dQueue)

		assertBitfieldEquals(t, partition.Sectors, uint64(sectorNo))
		assertEmptyBitfield(t, partition.Faults)
		assertEmptyBitfield(t, partition.Recoveries)
		assertEmptyBitfield(t, partition.Terminated)
		assert.Equal(t, sectorPower, partition.LivePower)
		assert.Equal(t, miner.NewPowerPairZero(), partition.FaultyPower)
		assert.Equal(t, miner.NewPowerPairZero(), partition.RecoveringPower)

		pQueue := actor.collectPartitionExpirations(rt, partition)
		entry, ok := pQueue[precommit.Expiration]
		require.True(t, ok)
		assertBitfieldEquals(t, entry.OnTimeSectors, uint64(sectorNo))
		assertEmptyBitfield(t, entry.EarlySectors)
		assert.Equal(t, expectedInitialPledge, entry.OnTimePledge)
		assert.Equal(t, sectorPower, entry.ActivePower)
		assert.Equal(t, miner.NewPowerPairZero(), entry.FaultyPower)
	})

	t.Run("invalid pre-commit rejected", func(t *testing.T) {
		actor := newHarness(t, periodOffset)
		rt := builderForHarness(actor).
			WithBalance(bigBalance, big.Zero()).
			Build(t)
		precommitEpoch := periodOffset + 1
		rt.SetEpoch(precommitEpoch)
		actor.constructAndVerify(rt)
		deadline := actor.deadline(rt)
		challengeEpoch := precommitEpoch - 1

		oldSector := actor.commitAndProveSectors(rt, 1, 181, nil)[0]

		// Good commitment.
		expiration := deadline.PeriodEnd() + 181*miner.WPoStProvingPeriod
		actor.preCommitSector(rt, actor.makePreCommit(101, challengeEpoch, expiration, nil))

		// Duplicate pre-commit sector ID
		rt.ExpectAbort(exitcode.ErrIllegalArgument, func() {
			actor.preCommitSector(rt, actor.makePreCommit(101, challengeEpoch, expiration, nil))
		})
		rt.Reset()

		// Sector ID already committed
		rt.ExpectAbort(exitcode.ErrIllegalArgument, func() {
			actor.preCommitSector(rt, actor.makePreCommit(oldSector.SectorNumber, challengeEpoch, expiration, nil))
		})
		rt.Reset()

		// Bad sealed CID
		rt.ExpectAbortConstainsMessage(exitcode.ErrIllegalArgument, "sealed CID had wrong prefix", func() {
			pc := actor.makePreCommit(102, challengeEpoch, deadline.PeriodEnd(), nil)
			pc.SealedCID = tutil.MakeCID("Random Data", nil)
			actor.preCommitSector(rt, pc)
		})
		rt.Reset()

		// Bad seal proof type
		rt.ExpectAbort(exitcode.ErrIllegalArgument, func() {
			pc := actor.makePreCommit(102, challengeEpoch, deadline.PeriodEnd(), nil)
			pc.SealProof = abi.RegisteredSealProof_StackedDrg8MiBV1
			actor.preCommitSector(rt, pc)
		})
		rt.Reset()

		// Expires at current epoch
		rt.ExpectAbort(exitcode.ErrIllegalArgument, func() {
			actor.preCommitSector(rt, actor.makePreCommit(102, challengeEpoch, rt.Epoch(), nil))
		})
		rt.Reset()

		// Expires before current epoch
		rt.SetEpoch(expiration + 1)
		rt.ExpectAbort(exitcode.ErrIllegalArgument, func() {
			actor.preCommitSector(rt, actor.makePreCommit(102, challengeEpoch, expiration, nil))
		})
		rt.Reset()

		// Expires not on period end
		rt.SetEpoch(precommitEpoch)
		rt.ExpectAbort(exitcode.ErrIllegalArgument, func() {
			actor.preCommitSector(rt, actor.makePreCommit(102, challengeEpoch, deadline.PeriodEnd()-1, nil))
		})
		rt.Reset()

		// Expires too early
		rt.ExpectAbortConstainsMessage(exitcode.ErrIllegalArgument, "must exceed", func() {
			actor.preCommitSector(rt, actor.makePreCommit(102, challengeEpoch, expiration-20*builtin.EpochsInDay, nil))
		})
		rt.Reset()

		// Errors when expiry too far in the future
		rt.SetEpoch(precommitEpoch)
		expiration = deadline.PeriodEnd() + miner.WPoStProvingPeriod*(miner.MaxSectorExpirationExtension/miner.WPoStProvingPeriod+1)
		rt.ExpectAbortConstainsMessage(exitcode.ErrIllegalArgument, "invalid expiration", func() {
			actor.preCommitSector(rt, actor.makePreCommit(102, challengeEpoch, deadline.PeriodEnd()-1, nil))
		})

		// Sector ID out of range
		rt.ExpectAbort(exitcode.ErrIllegalArgument, func() {
			actor.preCommitSector(rt, actor.makePreCommit(abi.MaxSectorNumber+1, challengeEpoch, expiration, nil))
		})
		rt.Reset()
	})

	t.Run("valid committed capacity upgrade", func(t *testing.T) {
		actor := newHarness(t, periodOffset)
		rt := builderForHarness(actor).
			WithBalance(bigBalance, big.Zero()).
			Build(t)
		actor.constructAndVerify(rt)

		// Move the current epoch forward so that the first deadline is a stable candidate for both sectors
		rt.SetEpoch(periodOffset + miner.WPoStChallengeWindow)

		// Commit a sector to upgrade
		// Use the max sector number to make sure everything works.
		oldSector := actor.commitAndProveSector(rt, abi.MaxSectorNumber, 181, nil)
		st := getState(rt)
		dlIdx, partIdx, err := st.FindSector(rt.AdtStore(), oldSector.SectorNumber)
		require.NoError(t, err)

		// Reduce the epoch reward so that a new sector's initial pledge would otherwise be lesser.
		actor.epochReward = big.Div(actor.epochReward, big.NewInt(2))
		actor.epochRewardSmooth = smoothing.TestingConstantEstimate(actor.epochReward)

		challengeEpoch := rt.Epoch() - 1
		upgradeParams := actor.makePreCommit(200, challengeEpoch, oldSector.Expiration, []abi.DealID{1})
		upgradeParams.ReplaceCapacity = true
		upgradeParams.ReplaceSectorDeadline = dlIdx
		upgradeParams.ReplaceSectorPartition = partIdx
		upgradeParams.ReplaceSectorNumber = oldSector.SectorNumber
		upgrade := actor.preCommitSector(rt, upgradeParams)

		// Check new pre-commit in state
		assert.True(t, upgrade.Info.ReplaceCapacity)
		assert.Equal(t, upgradeParams.ReplaceSectorNumber, upgrade.Info.ReplaceSectorNumber)
		// Require new sector's pledge to be at least that of the old sector.
		assert.Equal(t, oldSector.InitialPledge, upgrade.PreCommitDeposit)

		// Old sector is unchanged
		oldSectorAgain := actor.getSector(rt, oldSector.SectorNumber)
		assert.Equal(t, oldSector, oldSectorAgain)

		// Deposit and pledge as expected
		st = getState(rt)
		assert.Equal(t, st.PreCommitDeposits, upgrade.PreCommitDeposit)
		assert.Equal(t, st.InitialPledgeRequirement, oldSector.InitialPledge)

		// Prove new sector
		rt.SetEpoch(upgrade.PreCommitEpoch + miner.PreCommitChallengeDelay + 1)
		newSector := actor.proveCommitSectorAndConfirm(rt, &upgrade.Info, upgrade.PreCommitEpoch,
			makeProveCommit(upgrade.Info.SectorNumber), proveCommitConf{})

		// Both sectors have pledge
		st = getState(rt)
		assert.Equal(t, big.Zero(), st.PreCommitDeposits)
		assert.Equal(t, st.InitialPledgeRequirement, big.Add(oldSector.InitialPledge, newSector.InitialPledge))

		// Both sectors are present (in the same deadline/partition).
		deadline, partition := actor.getDeadlineAndPartition(rt, dlIdx, partIdx)
		assert.Equal(t, uint64(2), deadline.TotalSectors)
		assert.Equal(t, uint64(2), deadline.LiveSectors)
		assertEmptyBitfield(t, deadline.EarlyTerminations)

		assertBitfieldEquals(t, partition.Sectors, uint64(newSector.SectorNumber), uint64(oldSector.SectorNumber))
		assertEmptyBitfield(t, partition.Faults)
		assertEmptyBitfield(t, partition.Recoveries)
		assertEmptyBitfield(t, partition.Terminated)

		// The old sector's expiration has changed to the end of this proving deadline.
		// The new one expires when the old one used to.
		// The partition is registered with an expiry at both epochs.
		dQueue := actor.collectDeadlineExpirations(rt, deadline)
		dlInfo := miner.NewDeadlineInfo(st.ProvingPeriodStart, dlIdx, rt.Epoch())
		assert.Equal(t, map[abi.ChainEpoch][]uint64{
			dlInfo.NextNotElapsed().Last(): {uint64(0)},
			oldSector.Expiration:           {uint64(0)},
		}, dQueue)

		pQueue := actor.collectPartitionExpirations(rt, partition)
		assertBitfieldEquals(t, pQueue[dlInfo.NextNotElapsed().Last()].OnTimeSectors, uint64(oldSector.SectorNumber))
		assertBitfieldEquals(t, pQueue[oldSector.Expiration].OnTimeSectors, uint64(newSector.SectorNumber))

		// Roll forward to the beginning of the next iteration of this deadline
		advanceToEpochWithCron(rt, actor, dlInfo.NextNotElapsed().Open)

		// Fail to submit PoSt. This means that both sectors will be detected faulty.
		// Expect the old sector to be marked as terminated.
		bothSectors := []*miner.SectorOnChainInfo{oldSector, newSector}
		lostPower := actor.powerPairForSectors(bothSectors).Neg()
		faultPenalty := actor.undeclaredFaultPenalty(bothSectors)
		faultExpiration := dlInfo.NextNotElapsed().Last() + miner.FaultMaxAge

		actor.addLockedFunds(rt, big.Mul(big.NewInt(5), faultPenalty))

		advanceDeadline(rt, actor, &cronConfig{
			detectedFaultsPowerDelta:  &lostPower,
			detectedFaultsPenalty:     faultPenalty,
			expiredSectorsPledgeDelta: oldSector.InitialPledge.Neg(),
		})

		// The old sector is marked as terminated
		st = getState(rt)
		deadline, partition = actor.getDeadlineAndPartition(rt, dlIdx, partIdx)
		assert.Equal(t, uint64(2), deadline.TotalSectors)
		assert.Equal(t, uint64(1), deadline.LiveSectors)
		assertBitfieldEquals(t, partition.Sectors, uint64(newSector.SectorNumber), uint64(oldSector.SectorNumber))
		assertBitfieldEquals(t, partition.Terminated, uint64(oldSector.SectorNumber))
		assertBitfieldEquals(t, partition.Faults, uint64(newSector.SectorNumber))
		newSectorPower := miner.PowerForSector(actor.sectorSize, newSector)
		assert.True(t, newSectorPower.Equals(partition.LivePower))
		assert.True(t, newSectorPower.Equals(partition.FaultyPower))

		// we expect the expiration to be scheduled twice, once early
		// and once on-time.
		dQueue = actor.collectDeadlineExpirations(rt, deadline)
		assert.Equal(t, map[abi.ChainEpoch][]uint64{
			newSector.Expiration: {uint64(0)},
			faultExpiration:      {uint64(0)},
		}, dQueue)

		// Old sector gone from pledge requirement and deposit
		assert.Equal(t, st.InitialPledgeRequirement, newSector.InitialPledge)
		assert.Equal(t, st.LockedFunds, big.Mul(big.NewInt(4), faultPenalty)) // from manual fund addition above - 1 fault penalty
	})

	t.Run("invalid committed capacity upgrade rejected", func(t *testing.T) {
		actor := newHarness(t, periodOffset)
		rt := builderForHarness(actor).
			WithBalance(bigBalance, big.Zero()).
			Build(t)
		actor.constructAndVerify(rt)

		// Commit sectors to target upgrade. The first has no deals, the second has a deal.
		oldSectors := actor.commitAndProveSectors(rt, 2, 181, [][]abi.DealID{nil, {10}})

		st := getState(rt)
		dlIdx, partIdx, err := st.FindSector(rt.AdtStore(), oldSectors[0].SectorNumber)
		require.NoError(t, err)

		challengeEpoch := rt.Epoch() - 1
		upgradeParams := actor.makePreCommit(200, challengeEpoch, oldSectors[0].Expiration, []abi.DealID{20})
		upgradeParams.ReplaceCapacity = true
		upgradeParams.ReplaceSectorDeadline = dlIdx
		upgradeParams.ReplaceSectorPartition = partIdx
		upgradeParams.ReplaceSectorNumber = oldSectors[0].SectorNumber

		{ // Must have deals
			params := *upgradeParams
			params.DealIDs = nil
			rt.ExpectAbort(exitcode.ErrIllegalArgument, func() {
				actor.preCommitSector(rt, &params)
			})
			rt.Reset()
		}
		{ // Old sector cannot have deals
			params := *upgradeParams
			params.ReplaceSectorNumber = oldSectors[1].SectorNumber
			rt.ExpectAbort(exitcode.ErrIllegalArgument, func() {
				actor.preCommitSector(rt, &params)
			})
			rt.Reset()
		}
		{ // Target sector must exist
			params := *upgradeParams
			params.ReplaceSectorNumber = 999
			rt.ExpectAbort(exitcode.ErrNotFound, func() {
				actor.preCommitSector(rt, &params)
			})
			rt.Reset()
		}
		{ // Expiration must not be sooner than target
			params := *upgradeParams
			params.Expiration = params.Expiration - miner.WPoStProvingPeriod
			rt.ExpectAbort(exitcode.ErrIllegalArgument, func() {
				actor.preCommitSector(rt, &params)
			})
			rt.Reset()
		}
		{ // Target must not be faulty
			params := *upgradeParams
			st := getState(rt)
			prevState := *st
			deadlines, err := st.LoadDeadlines(rt.AdtStore())
			require.NoError(t, err)
			deadline, err := deadlines.LoadDeadline(rt.AdtStore(), dlIdx)
			require.NoError(t, err)
			partitions, err := deadline.PartitionsArray(rt.AdtStore())
			require.NoError(t, err)
			var partition miner.Partition
			found, err := partitions.Get(partIdx, &partition)
			require.True(t, found)
			require.NoError(t, err)
			_, err = partition.AddFaults(rt.AdtStore(), bf(uint64(oldSectors[0].SectorNumber)), oldSectors[0:1], 100000,
				actor.sectorSize, st.QuantEndOfDeadline())
			require.NoError(t, err)
			require.NoError(t, partitions.Set(partIdx, &partition))
			deadline.Partitions, err = partitions.Root()
			require.NoError(t, err)
			deadlines.Due[dlIdx] = rt.Put(deadline)
			require.NoError(t, st.SaveDeadlines(rt.AdtStore(), deadlines))
			// Phew!

			rt.ReplaceState(st)
			rt.ExpectAbort(exitcode.ErrForbidden, func() {
				actor.preCommitSector(rt, &params)
			})
			rt.ReplaceState(&prevState)
			rt.Reset()
		}

		// Demonstrate that the params are otherwise ok
		actor.preCommitSector(rt, upgradeParams)
		rt.Verify()
	})

	t.Run("faulty committed capacity sector not replaced", func(t *testing.T) {
		t.Skip("Disabled in miner state refactor #648, restore soon")
		actor := newHarness(t, periodOffset)
		rt := builderForHarness(actor).
			WithBalance(bigBalance, big.Zero()).
			Build(t)
		actor.constructAndVerify(rt)

		// Commit a sector to target upgrade
		oldSector := actor.commitAndProveSectors(rt, 1, 100, nil)[0]

		// Complete proving period
		// June 2020: it is impossible to declare fault for a sector not yet assigned to a deadline
		completeProvingPeriod(rt, actor, &cronConfig{})

		// Pre-commit a sector to replace the existing one
		challengeEpoch := rt.Epoch() - 1
		upgradeParams := actor.makePreCommit(200, challengeEpoch, oldSector.Expiration, []abi.DealID{20})
		upgradeParams.ReplaceCapacity = true
		// TODO minerstate sector location
		upgradeParams.ReplaceSectorNumber = oldSector.SectorNumber

		upgrade := actor.preCommitSector(rt, upgradeParams)

		// Declare the old sector faulty
		actor.declareFaults(rt, oldSector)

		rt.SetEpoch(upgrade.PreCommitEpoch + miner.PreCommitChallengeDelay + 1)

		// Prove the new sector
		newSector := actor.proveCommitSectorAndConfirm(rt, &upgrade.Info, upgrade.PreCommitEpoch,
			makeProveCommit(upgrade.Info.SectorNumber), proveCommitConf{})

		// The old sector's expiration has *not* changed
		oldSectorAgain := actor.getSector(rt, oldSector.SectorNumber)
		assert.Equal(t, oldSector.Expiration, oldSectorAgain.Expiration)

		// Roll forward to PP cron. The faulty old sector pays a fee, but is not terminated.
		penalty := miner.PledgePenaltyForDeclaredFault(actor.epochRewardSmooth, actor.epochQAPowerSmooth,
			miner.QAPowerForSector(actor.sectorSize, oldSector))
		completeProvingPeriod(rt, actor, &cronConfig{
			ongoingFaultsPenalty: penalty,
		})

		// Both sectors remain
		sectors := actor.collectSectors(rt)
		assert.Equal(t, 2, len(sectors))
		assert.Equal(t, oldSector, sectors[oldSector.SectorNumber])
		assert.Equal(t, newSector, sectors[newSector.SectorNumber])
		//expirations := actor.collectExpirations(rt)
		//assert.Equal(t, 1, len(expirations))
		//assert.Equal(t, []uint64{100, 200}, expirations[newSector.Expiration])
	})

	t.Run("invalid proof rejected", func(t *testing.T) {
		actor := newHarness(t, periodOffset)
		rt := builderForHarness(actor).
			WithBalance(bigBalance, big.Zero()).
			Build(t)
		precommitEpoch := periodOffset + 1
		rt.SetEpoch(precommitEpoch)
		actor.constructAndVerify(rt)
		deadline := actor.deadline(rt)

		// Make a good commitment for the proof to target.
		sectorNo := abi.SectorNumber(100)
		precommit := actor.makePreCommit(sectorNo, precommitEpoch-1, deadline.PeriodEnd()+181*miner.WPoStProvingPeriod, nil)
		actor.preCommitSector(rt, precommit)

		// Sector pre-commitment missing.
		rt.SetEpoch(precommitEpoch + miner.PreCommitChallengeDelay + 1)
		rt.ExpectAbort(exitcode.ErrNotFound, func() {
			actor.proveCommitSectorAndConfirm(rt, precommit, precommitEpoch, makeProveCommit(sectorNo+1), proveCommitConf{})
		})
		rt.Reset()

		// Too late.
		rt.SetEpoch(precommitEpoch + miner.MaxSealDuration[precommit.SealProof] + 1)
		rt.ExpectAbort(exitcode.ErrIllegalArgument, func() {
			actor.proveCommitSectorAndConfirm(rt, precommit, precommitEpoch, makeProveCommit(sectorNo), proveCommitConf{})
		})
		rt.Reset()

		// TODO: too early to prove sector
		// TODO: seal rand epoch too old
		// TODO: commitment expires before proof
		// https://github.com/filecoin-project/specs-actors/issues/479

		// Set the right epoch for all following tests
		rt.SetEpoch(precommitEpoch + miner.PreCommitChallengeDelay + 1)

		// Invalid deals (market ActivateDeals aborts)
		verifyDealsExit := make(map[abi.SectorNumber]exitcode.ExitCode)
		verifyDealsExit[precommit.SectorNumber] = exitcode.ErrIllegalArgument
		rt.ExpectAbort(exitcode.ErrIllegalArgument, func() {
			actor.proveCommitSectorAndConfirm(rt, precommit, precommitEpoch, makeProveCommit(sectorNo), proveCommitConf{
				verifyDealsExit: verifyDealsExit,
			})
		})
		rt.Reset()

		// Invalid seal proof
		/* TODO: how should this test work?
		// https://github.com/filecoin-project/specs-actors/issues/479
		rt.ExpectAbort(exitcode.ErrIllegalState, func() {
			actor.proveCommitSectorAndConfirm(rt, precommit, precommitEpoch, makeProveCommit(sectorNo), proveCommitConf{
				verifySealErr: fmt.Errorf("for testing"),
			})
		})
		rt.Reset()
		*/

		// Good proof
		rt.SetBalance(big.Mul(big.NewInt(1000), big.NewInt(1e18)))
		actor.proveCommitSectorAndConfirm(rt, precommit, precommitEpoch, makeProveCommit(sectorNo), proveCommitConf{})
		st := getState(rt)
		// Verify new sectors
		// TODO minerstate
		//newSectors, err := st.NewSectors.All(miner.SectorsMax)
		//require.NoError(t, err)
		//assert.Equal(t, []uint64{uint64(sectorNo)}, newSectors)
		// Verify pledge lock-up
		assert.True(t, st.InitialPledgeRequirement.GreaterThan(big.Zero()))
		rt.Reset()

		// Duplicate proof (sector no-longer pre-committed)
		rt.ExpectAbort(exitcode.ErrNotFound, func() {
			actor.proveCommitSectorAndConfirm(rt, precommit, precommitEpoch, makeProveCommit(sectorNo), proveCommitConf{})
		})
		rt.Reset()
	})

	t.Run("fails with too many deals", func(t *testing.T) {
		setup := func(proof abi.RegisteredSealProof) (*mock.Runtime, *actorHarness, *miner.DeadlineInfo) {
			actor := newHarness(t, periodOffset)
			actor.setProofType(proof)
			rt := builderForHarness(actor).
				WithBalance(bigBalance, big.Zero()).
				Build(t)
			rt.SetEpoch(periodOffset + 1)
			actor.constructAndVerify(rt)
			deadline := actor.deadline(rt)
			return rt, actor, deadline
		}

		makeDealIDs := func(n int) []abi.DealID {
			ids := make([]abi.DealID, n)
			for i := range ids {
				ids[i] = abi.DealID(i)
			}
			return ids
		}

		// Make a good commitment for the proof to target.
		sectorNo := abi.SectorNumber(100)

		dealLimits := map[abi.RegisteredSealProof]int{
			abi.RegisteredSealProof_StackedDrg2KiBV1:  256,
			abi.RegisteredSealProof_StackedDrg32GiBV1: 256,
			abi.RegisteredSealProof_StackedDrg64GiBV1: 512,
		}

		for proof, limit := range dealLimits {
			// attempt to pre-commmit a sector with too many sectors
			rt, actor, deadline := setup(proof)
			expiration := deadline.PeriodEnd() + 181*miner.WPoStProvingPeriod
			precommit := actor.makePreCommit(sectorNo, rt.Epoch()-1, expiration, makeDealIDs(limit+1))
			rt.ExpectAbortConstainsMessage(exitcode.ErrIllegalArgument, "too many deals for sector", func() {
				actor.preCommitSector(rt, precommit)
			})

			// sector at or below limit succeeds
			rt, actor, _ = setup(proof)
			precommit = actor.makePreCommit(sectorNo, rt.Epoch()-1, expiration, makeDealIDs(limit))
			actor.preCommitSector(rt, precommit)
		}

	})
}

func TestWindowPost(t *testing.T) {
	periodOffset := abi.ChainEpoch(100)
	actor := newHarness(t, periodOffset)
	actor.setProofType(abi.RegisteredSealProof_StackedDrg2KiBV1)
	precommitEpoch := abi.ChainEpoch(1)
	builder := builderForHarness(actor).
		WithEpoch(precommitEpoch).
		WithBalance(bigBalance, big.Zero())

	t.Run("test proof", func(t *testing.T) {
		rt := builder.Build(t)
		actor.constructAndVerify(rt)
		store := rt.AdtStore()
		sector := actor.commitAndProveSectors(rt, 1, 181, nil)[0]

		st := getState(rt)
		dlIdx, pIdx, err := st.FindSector(store, sector.SectorNumber)
		require.NoError(t, err)

		// Skip over deadlines until the beginning of the one with the new sector
		dlinfo := actor.deadline(rt)
		for dlinfo.Index != dlIdx {
			advanceDeadline(rt, actor, &cronConfig{})
			dlinfo = actor.deadline(rt)
		}

		// Submit PoSt
		partitions := []miner.PoStPartition{
			{Index: pIdx, Skipped: abi.NewBitField()},
		}
		actor.submitWindowPoSt(rt, dlinfo, partitions, []*miner.SectorOnChainInfo{sector}, nil)

		// Verify proof recorded
		deadline := actor.getDeadline(rt, dlIdx)
		assertBitfieldEquals(t, deadline.PostSubmissions, pIdx)

		// Advance to end-of-deadline cron to verify no penalties.
		advanceDeadline(rt, actor, &cronConfig{})
	})

	t.Run("works when owner is the caller if key change is in progress", func(t *testing.T) {
		rt := builder.Build(t)
		actor.constructAndVerify(rt)
		newWorker := tutil.NewIDAddr(t, 999)

		// key change is in progress
		effectiveEpoch := 1 + miner.WorkerKeyChangeDelay
		actor.changeWorkerAddress(rt, newWorker, effectiveEpoch)

		store := rt.AdtStore()
		sector := actor.commitAndProveSectors(rt, 1, 181, nil)[0]

		st := getState(rt)
		dlIdx, pIdx, err := st.FindSector(store, sector.SectorNumber)
		require.NoError(t, err)

		// Skip over deadlines until the beginning of the one with the new sector
		dlinfo := actor.deadline(rt)
		for dlinfo.Index != dlIdx {
			advanceDeadline(rt, actor, &cronConfig{})
			dlinfo = actor.deadline(rt)
		}

		// Submit PoSt
		partitions := []miner.PoStPartition{
			{Index: pIdx, Skipped: abi.NewBitField()},
		}
		actor.submitWindowPoSt(rt, dlinfo, partitions, []*miner.SectorOnChainInfo{sector}, nil)

		// Verify proof recorded
		deadline := actor.getDeadline(rt, dlIdx)
		assertBitfieldEquals(t, deadline.PostSubmissions, pIdx)

		// Advance to end-of-deadline cron to verify no penalties.
		advanceDeadline(rt, actor, &cronConfig{})
	})

	t.Run("test duplicate proof ignored", func(t *testing.T) {
		rt := builder.Build(t)
		actor.constructAndVerify(rt)
		store := rt.AdtStore()
		sector := actor.commitAndProveSectors(rt, 1, 181, nil)[0]

		st := getState(rt)
		dlIdx, pIdx, err := st.FindSector(store, sector.SectorNumber)
		require.NoError(t, err)

		// Skip over deadlines until the beginning of the one with the new sector
		dlinfo := actor.deadline(rt)
		for dlinfo.Index != dlIdx {
			advanceDeadline(rt, actor, &cronConfig{})
			dlinfo = actor.deadline(rt)
		}

		// Submit PoSt
		partitions := []miner.PoStPartition{
			{Index: pIdx, Skipped: abi.NewBitField()},
		}
		actor.submitWindowPoSt(rt, dlinfo, partitions, []*miner.SectorOnChainInfo{sector}, nil)

		// Submit a duplicate proof for the same partition, which should be ignored.
		// The skipped fault declared here has no effect.
		params := miner.SubmitWindowedPoStParams{
			Deadline: dlIdx,
			Partitions: []miner.PoStPartition{{
				Index:   pIdx,
				Skipped: bf(uint64(sector.SectorNumber)),
			}},
			Proofs: makePoStProofs(actor.postProofType),
		}
		expectQueryNetworkInfo(rt, actor)
		rt.SetCaller(actor.worker, builtin.AccountActorCodeID)
		rt.ExpectValidateCallerAddr(actor.worker)
		rt.Call(actor.a.SubmitWindowedPoSt, &params)
		rt.Verify()

		// Verify proof recorded
		deadline := actor.getDeadline(rt, dlIdx)
		assertBitfieldEquals(t, deadline.PostSubmissions, pIdx)

		// Advance to end-of-deadline cron to verify no penalties.
		advanceDeadline(rt, actor, &cronConfig{})
	})

	t.Run("successful recoveries recover power", func(t *testing.T) {
		rt := builder.Build(t)

		actor.constructAndVerify(rt)
		infos := actor.commitAndProveSectors(rt, 1, 181, nil)
		pwr := miner.PowerForSectors(actor.sectorSize, infos)

		// add lots of funds so we can pay penalties without going into debt
		initialLocked := big.Mul(big.NewInt(200), big.NewInt(1e18))
		actor.addLockedFunds(rt, initialLocked)

		// Submit first PoSt to ensure we are sufficiently early to add a fault
		// advance to next proving period
		advanceAndSubmitPoSt(rt, actor, infos[0])

		// advance deadline and declare fault
		advanceDeadline(rt, actor, &cronConfig{})
		actor.declareFaults(rt, infos...)

		// advance a deadline and declare recovery
		advanceDeadline(rt, actor, &cronConfig{})

		// declare recovery
		st := getState(rt)
		dlIdx, pIdx, err := st.FindSector(rt.AdtStore(), infos[0].SectorNumber)
		require.NoError(t, err)
		actor.declareRecoveries(rt, dlIdx, pIdx, bf(uint64(infos[0].SectorNumber)))

		// advance to epoch when submitPoSt is due
		dlinfo := actor.deadline(rt)
		for dlinfo.Index != dlIdx {
			advanceDeadline(rt, actor, &cronConfig{})
			dlinfo = actor.deadline(rt)
		}

		// Now submit PoSt
		// Power should return for recovered sector.
		// Recovery should be charged ongoing fee.
		recoveryFee := actor.declaredFaultPenalty(infos)
		cfg := &poStConfig{
			expectedRawPowerDelta: pwr.Raw,
			expectedQAPowerDelta:  pwr.QA,
			expectedPenalty:       recoveryFee,
		}
		partitions := []miner.PoStPartition{
			{Index: pIdx, Skipped: abi.NewBitField()},
		}
		actor.submitWindowPoSt(rt, dlinfo, partitions, infos, cfg)

		// faulty power has been removed, partition no longer has faults or recoveries
		deadline, partition := actor.findSector(rt, infos[0].SectorNumber)
		assert.Equal(t, miner.NewPowerPairZero(), deadline.FaultyPower)
		assert.Equal(t, miner.NewPowerPairZero(), partition.FaultyPower)
		assertBitfieldEmpty(t, partition.Faults)
		assertBitfieldEmpty(t, partition.Recoveries)

		// Next deadline cron does not charge for the fault
		advanceDeadline(rt, actor, &cronConfig{})

		expectedBalance := big.Sub(initialLocked, recoveryFee)
		assert.Equal(t, expectedBalance, actor.getLockedFunds(rt))
	})

	t.Run("skipped faults are penalized and adjust power adjusted", func(t *testing.T) {
		t.Skip("Disabled in miner state refactor #648, restore soon")
		//rt := builder.Build(t)
		//deadline, infos, partitions := runTillFirstDeadline(rt)
		//
		//// skip the first sector in the partition
		//skipped := bitfield.NewFromSet([]uint64{uint64(infos[0].SectorNumber)})
		//
		//pwr := miner.PowerForSectors(actor.sectorSize, infos[:1])
		//
		//// expected penalty is the fee for an undeclared fault
		//expectedPenalty := miner.PledgePenaltyForUndeclaredFault(actor.epochReward, actor.networkQAPower, pwr.QA)
		//
		//cfg := &poStConfig{
		//	expectedRawPowerDelta: pwr.Raw.Neg(),
		//	expectedQAPowerDelta:  pwr.QA.Neg(),
		//	expectedPenalty:       expectedPenalty,
		//}
		//
		//actor.submitWindowPoSt(rt, deadline, partitions, infos, cfg)
	})

	// TODO minerstate
	//t.Run("skipped all sectors in a deadline may be skipped", func(t *testing.T) {
	//	rt := builder.Build(t)
	//	deadline, infos, partitions := runTillFirstDeadline(rt)
	//
	//	// skip all sectors in deadline
	//	st := getState(rt)
	//	deadlines, err := st.LoadDeadlines(rt.AdtStore())
	//	require.NoError(t, err)
	//	skipped := deadlines.Due[deadline.Index]
	//	count, err := skipped.Count()
	//	require.NoError(t, err)
	//	assert.Greater(t, count, uint64(0))
	//
	//	pwr := miner.PowerForSectors(actor.sectorSize, infos)
	//
	//	// expected penalty is the fee for an undeclared fault
	//	expectedPenalty := miner.PledgePenaltyForUndeclaredFault(actor.epochReward, actor.networkQAPower, pwr.QA)
	//
	//	cfg := &poStConfig{
	//		skipped:               skipped,
	//		expectedRawPowerDelta: pwr.Raw.Neg(),
	//		expectedQAPowerDelta:  pwr.QA.Neg(),
	//		expectedPenalty:       expectedPenalty,
	//	}
	//
	//	actor.submitWindowPoSt(rt, deadline, partitions, infos, cfg)
	//})

	// TODO minerstate
	//t.Run("skipped recoveries are penalized and do not recover power", func(t *testing.T) {
	//	rt := builder.Build(t)
	//	deadline, infos, partitions := runTillFirstDeadline(rt)
	//	st := getState(rt)
	//
	//	// mark all sectors as recovered faults
	//	sectors := bitfield.NewFromSet([]uint64{uint64(infos[0].SectorNumber)})
	//	err := st.AddFaults(rt.AdtStore(), sectors, rt.Epoch())
	//	require.NoError(t, err)
	//	err = st.AddRecoveries(sectors)
	//	require.NoError(t, err)
	//	rt.ReplaceState(st)
	//
	//	pwr := miner.PowerForSectors(actor.sectorSize, infos[:1])
	//
	//	// skip the first sector in the partition
	//	skipped := bitfield.NewFromSet([]uint64{uint64(infos[0].SectorNumber)})
	//	// expected penalty is the fee for an undeclared fault
	//	expectedPenalty := miner.PledgePenaltyForUndeclaredFault(actor.epochReward, actor.networkQAPower, pwr.QA)
	//
	//	cfg := &poStConfig{
	//		expectedRawPowerDelta: big.Zero(),
	//		expectedQAPowerDelta:  big.Zero(),
	//		expectedPenalty:       expectedPenalty,
	//		skipped:               skipped,
	//	}
	//
	//	actor.submitWindowPoSt(rt, deadline, partitions, infos, cfg)
	//})

	//t.Run("skipping a fault from the wrong deadline is an error", func(t *testing.T) {
	//	rt := builder.Build(t)
	//	deadline, infos, partitions := runTillFirstDeadline(rt)
	//	st := getState(rt)
	//
	//	// look ahead to next deadline to find a sector not in this deadline
	//	deadlines, err := st.LoadDeadlines(rt.AdtStore())
	//	require.NoError(t, err)
	//	nextDeadline := st.DeadlineInfo(deadline.NextOpen())
	//	nextInfos, _ := actor.computePartitions(rt, deadlines, nextDeadline.Index)
	//
	//	pwr := miner.PowerForSectors(actor.sectorSize, nextInfos[:1])
	//
	//	// skip the first sector in the partition
	//	skipped := bitfield.NewFromSet([]uint64{uint64(nextInfos[0].SectorNumber)})
	//	// expected penalty is the fee for an undeclared fault
	//	expectedPenalty := miner.PledgePenaltyForUndeclaredFault(actor.epochReward, actor.networkQAPower, pwr.QA)
	//
	//	cfg := &poStConfig{
	//		expectedRawPowerDelta: big.Zero(),
	//		expectedQAPowerDelta:  big.Zero(),
	//		expectedPenalty:       expectedPenalty,
	//		skipped:               skipped,
	//	}
	//
	//	rt.ExpectAbortConstainsMessage(exitcode.ErrIllegalArgument, "skipped faults contains sectors not due in deadline", func() {
	//		actor.submitWindowPoSt(rt, deadline, partitions, infos, cfg)
	//	})
	//})

	// TODO minerstate
	//t.Run("detects faults from previous missed posts", func(t *testing.T) {
	//	rt := builder.Build(t)
	//
	//	// skip two PoSts
	//	_, infos1, _ := runTillFirstDeadline(rt)
	//	_, infos2, _ := runTillNextDeadline(rt)
	//	deadline, infos3, partitions := runTillNextDeadline(rt)
	//
	//	// assert we have sectors in each deadline
	//	assert.Greater(t, len(infos1), 0)
	//	assert.Greater(t, len(infos2), 0)
	//	assert.Greater(t, len(infos3), 0)
	//
	//	// expect power to be deducted for all sectors in first two deadlines
	//	pwr := miner.PowerForSectors(actor.sectorSize, append(infos1, infos2...))
	//
	//	// expected penalty is the late undeclared fault penalty for all faulted sectors including retracted recoveries..
	//	expectedPenalty := miner.PledgePenaltyForLateUndeclaredFault(actor.epochReward, actor.networkQAPower, pwr.QA)
	//
	//	cfg := &poStConfig{
	//		skipped:               abi.NewBitField(),
	//		expectedRawPowerDelta: pwr.Raw.Neg(),
	//		expectedQAPowerDelta:  pwr.QA.Neg(),
	//		expectedPenalty:       expectedPenalty,
	//	}
	//
	//	actor.submitWindowPoSt(rt, deadline, partitions, infos3, cfg)
	//
	//	// same size and every info is set in bitset implies info1+info2 and st.Faults represent the same sectors
	//	st := getState(rt)
	//	faultCount, err := st.Faults.Count()
	//	require.NoError(t, err)
	//	assert.Equal(t, uint64(len(infos1)+len(infos2)), faultCount)
	//	for _, info := range append(infos1, infos2...) {
	//		set, err := st.Faults.IsSet(uint64(info.SectorNumber))
	//		require.NoError(t, err)
	//		assert.True(t, set)
	//	}
	//})
}

func TestProveCommit(t *testing.T) {
	periodOffset := abi.ChainEpoch(100)
	actor := newHarness(t, periodOffset)
	builder := builderForHarness(actor).
		WithBalance(bigBalance, big.Zero())

	t.Run("prove commit aborts if pledge requirement not met", func(t *testing.T) {
		rt := builder.Build(t)
		actor.constructAndVerify(rt)

		// prove one sector to establish collateral and locked funds
		actor.commitAndProveSectors(rt, 1, 181, nil)

		// preecommit another sector so we may prove it
		expiration := 181*miner.WPoStProvingPeriod + periodOffset - 1
		precommitEpoch := rt.Epoch() + 1
		rt.SetEpoch(precommitEpoch)
		precommit := actor.makePreCommit(actor.nextSectorNo, rt.Epoch()-1, expiration, nil)
		actor.preCommitSector(rt, precommit)

		// alter balance to simulate dipping into it for fees

		st := getState(rt)
		bal := rt.Balance()
		rt.SetBalance(big.Add(st.PreCommitDeposits, st.LockedFunds))
		info := actor.getInfo(rt)

		rt.SetEpoch(precommitEpoch + miner.MaxSealDuration[info.SealProofType] - 1)
		rt.ExpectAbort(exitcode.ErrInsufficientFunds, func() {
			actor.proveCommitSectorAndConfirm(rt, precommit, precommitEpoch, makeProveCommit(actor.nextSectorNo), proveCommitConf{})
		})
		rt.Reset()

		// succeeds when pledge deposits satisfy initial pledge requirement
		rt.SetBalance(bal)
		actor.proveCommitSectorAndConfirm(rt, precommit, precommitEpoch, makeProveCommit(actor.nextSectorNo), proveCommitConf{})
	})

	t.Run("drop invalid prove commit while processing valid one", func(t *testing.T) {
		rt := builder.Build(t)
		actor.constructAndVerify(rt)

		// make two precommits
		expiration := 181*miner.WPoStProvingPeriod + periodOffset - 1
		precommitEpoch := rt.Epoch() + 1
		rt.SetEpoch(precommitEpoch)
		precommitA := actor.makePreCommit(actor.nextSectorNo, rt.Epoch()-1, expiration, nil)
		actor.preCommitSector(rt, precommitA)
		sectorNoA := actor.nextSectorNo
		actor.nextSectorNo++
		precommitB := actor.makePreCommit(actor.nextSectorNo, rt.Epoch()-1, expiration, nil)
		actor.preCommitSector(rt, precommitB)
		sectorNoB := actor.nextSectorNo

		// handle both prove commits in the same epoch
		info := actor.getInfo(rt)
		rt.SetEpoch(precommitEpoch + miner.MaxSealDuration[info.SealProofType] - 1)

		actor.proveCommitSector(rt, precommitA, precommitEpoch, makeProveCommit(sectorNoA))
		actor.proveCommitSector(rt, precommitB, precommitEpoch, makeProveCommit(sectorNoB))

		conf := proveCommitConf{
			verifyDealsExit: map[abi.SectorNumber]exitcode.ExitCode{
				sectorNoA: exitcode.ErrIllegalArgument,
			},
		}
		actor.confirmSectorProofsValid(rt, conf, precommitA, precommitB)
	})
}

func TestProvingPeriodCron(t *testing.T) {
	periodOffset := abi.ChainEpoch(100)
	actor := newHarness(t, periodOffset)
	builder := builderForHarness(actor).
		WithBalance(bigBalance, big.Zero())

	t.Run("empty periods", func(t *testing.T) {
		t.Skip("Disabled in miner state refactor #648, restore soon")
		rt := builder.Build(t)
		actor.constructAndVerify(rt)
		st := getState(rt)
		assert.Equal(t, periodOffset, st.ProvingPeriodStart)

		// First cron invocation just before the first proving period starts.
		rt.SetEpoch(periodOffset - 1)
		secondCronEpoch := periodOffset + miner.WPoStProvingPeriod - 1
		actor.onDeadlineCron(rt, &cronConfig{
			expectedEntrollment: secondCronEpoch,
		})
		// The proving period start isn't changed, because the period hadn't started yet.
		st = getState(rt)
		assert.Equal(t, periodOffset, st.ProvingPeriodStart)

		rt.SetEpoch(secondCronEpoch)
		actor.onDeadlineCron(rt, &cronConfig{
			expectedEntrollment: periodOffset + 2*miner.WPoStProvingPeriod - 1,
		})
		// Proving period moves forward
		st = getState(rt)
		assert.Equal(t, periodOffset+miner.WPoStProvingPeriod, st.ProvingPeriodStart)
	})

	t.Run("first period gets randomness from previous epoch", func(t *testing.T) {
		t.Skip("Disabled in miner state refactor #648, restore soon")
		rt := builder.Build(t)
		actor.constructAndVerify(rt)
		//st := getState(rt)

		//sectorInfo := actor.commitAndProveSectors(rt, 1, 100, nil)

		// Flag new sectors to trigger request for randomness
		//rt.Transaction(st, func() interface{} {
		//	st.NewSectors.Set(uint64(sectorInfo[0].SectorNumber))
		//	return nil
		//})

		// First cron invocation just before the first proving period starts
		// requires randomness come from current epoch minus lookback
		rt.SetEpoch(periodOffset - 1)
		secondCronEpoch := periodOffset + miner.WPoStProvingPeriod - 1
		actor.onDeadlineCron(rt, &cronConfig{
			expectedEntrollment: secondCronEpoch,
		})

		// cron invocation after the proving period starts, requires randomness come from end of proving period
		rt.SetEpoch(periodOffset)
		actor.advanceProvingPeriodWithoutFaults(rt)

		// triggers a new request for randomness
		// TODO minerstate
		//rt.Transaction(st, func() interface{} {
		//	st.NewSectors.Set(uint64(sectorInfo[0].SectorNumber))
		//	return nil
		//})

		thirdCronEpoch := secondCronEpoch + miner.WPoStProvingPeriod
		actor.onDeadlineCron(rt, &cronConfig{
			expectedEntrollment: thirdCronEpoch,
		})
	})

	t.Run("detects and penalizes faults", func(t *testing.T) {
		t.Skip("Disabled in miner state refactor #648, restore soon")
		rt := builder.Build(t)
		actor.constructAndVerify(rt)

		allSectors := actor.commitAndProveSectors(rt, 2, 100, nil)

		// advance to end of proving period to add sectors to proving set
		st := getState(rt)
		deadline := st.DeadlineInfo(rt.Epoch())
		nextCron := deadline.NextPeriodStart() + miner.WPoStProvingPeriod - 1
		rt.SetEpoch(deadline.PeriodEnd())
		actor.onDeadlineCron(rt, &cronConfig{
			expectedEntrollment: nextCron,
		})

		// advance to next deadline where we expect the first sectors to appear
		st = getState(rt)
		deadline = st.DeadlineInfo(rt.Epoch() + 1)
		rt.SetEpoch(deadline.NextOpen())
		deadline = st.DeadlineInfo(rt.Epoch())

		// Skip to end of proving period, cron detects all sectors as faulty
		rt.SetEpoch(deadline.PeriodEnd())
		nextCron = deadline.NextPeriodStart() + miner.WPoStProvingPeriod - 1

		// Undetected faults penalized once as a late undetected fault
		rawPower, qaPower := powerForSectors(actor.sectorSize, allSectors)
		undetectedPenalty := miner.PledgePenaltyForUndeclaredFault(actor.epochRewardSmooth, actor.epochQAPowerSmooth, qaPower)

		// power for sectors is removed
		powerDeltaClaim := miner.NewPowerPair(rawPower.Neg(), qaPower.Neg())

		// Faults are charged again as ongoing faults
		ongoingPenalty := miner.PledgePenaltyForDeclaredFault(actor.epochRewardSmooth, actor.epochQAPowerSmooth, qaPower)

		actor.onDeadlineCron(rt, &cronConfig{
			expectedEntrollment:      nextCron,
			detectedFaultsPenalty:    undetectedPenalty,
			detectedFaultsPowerDelta: &powerDeltaClaim,
			ongoingFaultsPenalty:     ongoingPenalty,
		})

		// expect both faults are added to state
		// TODO minerstate
		//st = getState(rt)
		//set, err := st.Faults.IsSet(uint64(allSectors[0].SectorNumber))
		//require.NoError(t, err)
		//assert.True(t, set)
		//set, err = st.Faults.IsSet(uint64(allSectors[1].SectorNumber))
		//require.NoError(t, err)
		//assert.True(t, set)

		// advance 3 deadlines
		rt.SetEpoch(deadline.NextOpen() + 3*miner.WPoStChallengeWindow)
		deadline = st.DeadlineInfo(rt.Epoch())

		actor.declareRecoveries(rt, 1, 0, sectorInfoAsBitfield(allSectors[1:]))

		// Skip to end of proving period, cron detects all sectors as faulty
		rt.SetEpoch(deadline.PeriodEnd())
		nextCron = deadline.NextPeriodStart() + miner.WPoStProvingPeriod - 1

		// Retracted recovery is penalized as an undetected fault, but power is unchanged
		_, retractedQAPower := powerForSectors(actor.sectorSize, allSectors[1:])
		retractedPenalty := miner.PledgePenaltyForUndeclaredFault(actor.epochRewardSmooth, actor.epochQAPowerSmooth, retractedQAPower)

		// Faults are charged again as ongoing faults
		_, faultQAPower := powerForSectors(actor.sectorSize, allSectors)
		ongoingPenalty = miner.PledgePenaltyForDeclaredFault(actor.epochRewardSmooth, actor.epochQAPowerSmooth, faultQAPower)

		actor.onDeadlineCron(rt, &cronConfig{
			expectedEntrollment:   nextCron,
			detectedFaultsPenalty: retractedPenalty,
			ongoingFaultsPenalty:  ongoingPenalty,
		})
	})

	// TODO: test cron being called one epoch late because the scheduled epoch had no blocks.
}

func TestDeclareFaults(t *testing.T) {
	t.Skip("Disabled in miner state refactor #648, restore soon")
	periodOffset := abi.ChainEpoch(100)
	actor := newHarness(t, periodOffset)
	builder := builderForHarness(actor).
		WithBalance(bigBalance, big.Zero())

<<<<<<< HEAD
	paramsFunc := func(rt *mock.Runtime) (abi.TokenAmount, *miner.SectorOnChainInfo) {
=======
	t.Run("declare fault pays fee at window post", func(t *testing.T) {
		// Get sector into proving state
		rt := builder.Build(t)
		actor.constructAndVerify(rt)
>>>>>>> 22561695
		precommits := actor.commitAndProveSectors(rt, 1, 100, nil)

		// Skip to end of proving period, cron adds sectors to proving set.
		completeProvingPeriod(rt, actor, &cronConfig{})
		info := actor.getSector(rt, precommits[0].SectorNumber)

		// Declare the sector as faulted
		actor.declareFaults(rt, info)

<<<<<<< HEAD
		return fee, info
	}

	t.Run("declare fault pays fee", func(t *testing.T) {
		// Get sector into proving state
		rt := builder.Build(t)
		actor.constructAndVerify(rt)

		fee, info := paramsFunc(rt)

		actor.declareFaults(rt, fee, info)
=======
		// TODO: advance to window post and observe fee
		//
		//ss, err := info.SealProof.SectorSize()
		//require.NoError(t, err)
		//sectorQAPower := miner.QAPowerForSector(ss, info)
		//fee := miner.PledgePenaltyForDeclaredFault(actor.epochRewardSmooth, actor.epochQAPowerSmooth, sectorQAPower)
>>>>>>> 22561695
	})

}

func TestDeclareFaultsKeyChange(t *testing.T) {
	periodOffset := abi.ChainEpoch(100)

	actor := newHarness(t, periodOffset)
	builder := builderForHarness(actor).
		WithBalance(bigBalance, big.Zero())

	t.Run("fails when caller is the owner but NO key change is in progress", func(t *testing.T) {
		rt := builder.Build(t)
		actor.constructAndVerify(rt)

		params := &miner.DeclareFaultsParams{nil}

		rt.ExpectValidateCallerAddr(actor.worker)
		rt.SetCaller(actor.owner, builtin.AccountActorCodeID)
		rt.ExpectAbort(exitcode.ErrForbidden, func() {
			rt.Call(actor.a.DeclareFaults, params)
		})
		rt.Verify()
	})

	t.Run("owner can call this if worker key change is in progress", func(t *testing.T) {
		rt := builder.Build(t)
		actor.constructAndVerify(rt)
		newWorker := tutil.NewIDAddr(t, 999)

		// key change is in progress
		effectiveEpoch := 0 + miner.WorkerKeyChangeDelay
		actor.changeWorkerAddress(rt, newWorker, effectiveEpoch)

		params := &miner.DeclareFaultsParams{nil}
		rt.ExpectValidateCallerAddr(actor.worker, actor.owner)

		rt.SetCaller(actor.owner, builtin.AccountActorCodeID)
		rt.Call(actor.a.DeclareFaults, params)
		rt.Verify()
	})

	t.Run("fails when key change is in progress but caller is neither the owner nor current worker", func(t *testing.T) {
		rt := builder.Build(t)
		actor.constructAndVerify(rt)
		newWorker := tutil.NewIDAddr(t, 999)

		// key change is in progress
		effectiveEpoch := 0 + miner.WorkerKeyChangeDelay
		actor.changeWorkerAddress(rt, newWorker, effectiveEpoch)

		params := &miner.DeclareFaultsParams{nil}

		rt.ExpectValidateCallerAddr(actor.worker, actor.owner)
		rt.SetCaller(newWorker, builtin.AccountActorCodeID)
		rt.ExpectAbort(exitcode.ErrForbidden, func() {
			rt.Call(actor.a.DeclareFaults, params)
		})
		rt.Verify()
	})

	t.Run("only the new worker can call this after key change is complete", func(t *testing.T) {
		rt := builder.Build(t)
		actor.constructAndVerify(rt)
		newWorker := tutil.NewIDAddr(t, 999)

		// key change is in progress
		effectiveEpoch := 0 + miner.WorkerKeyChangeDelay
		actor.changeWorkerAddress(rt, newWorker, effectiveEpoch)

		// key change done
		actor.cronWorkerAddrChange(rt, effectiveEpoch, newWorker)

		params := &miner.DeclareFaultsParams{nil}
		rt.ExpectValidateCallerAddr(newWorker)

		rt.SetCaller(newWorker, builtin.AccountActorCodeID)
		rt.Call(actor.a.DeclareFaults, params)
		rt.Verify()
	})
}

func TestExtendSectorExpiration(t *testing.T) {
	//periodOffset := abi.ChainEpoch(100)
	//actor := newHarness(t, periodOffset)
	//precommitEpoch := abi.ChainEpoch(1)
	//builder := builderForHarness(actor).
	//	WithEpoch(precommitEpoch).
	//	WithBalance(bigBalance, big.Zero())
	//
	//commitSector := func(t *testing.T, rt *mock.Runtime) *miner.SectorOnChainInfo {
	//	actor.constructAndVerify(rt)
	//	sectorInfo := actor.commitAndProveSectors(rt, 1, 100, nil)
	//	return sectorInfo[0]
	//}

	// TODO minerstate

	//t.Run("rejects negative extension", func(t *testing.T) {
	//	rt := builder.Build(t)
	//	sector := commitSector(t, rt)
	//	// attempt to shorten epoch
	//	newExpiration := sector.Expiration - abi.ChainEpoch(miner.WPoStProvingPeriod)
	//	params := &miner.ExtendSectorExpirationParams{
	//		SectorNumber:  sector.SectorNumber,
	//		NewExpiration: newExpiration,
	//	}
	//
	//	rt.ExpectAbort(exitcode.ErrIllegalArgument, func() {
	//		actor.extendSector(rt, sector, 0, params)
	//	})
	//})
	//
	//t.Run("rejects extension to invalid epoch", func(t *testing.T) {
	//	rt := builder.Build(t)
	//	sector := commitSector(t, rt)
	//
	//	// attempt to extend to an epoch that is not a multiple of the proving period + the commit epoch
	//	extension := 42*miner.WPoStProvingPeriod + 1
	//	newExpiration := sector.Expiration - abi.ChainEpoch(extension)
	//	params := &miner.ExtendSectorExpirationParams{
	//		SectorNumber:  sector.SectorNumber,
	//		NewExpiration: newExpiration,
	//	}
	//
	//	rt.ExpectAbort(exitcode.ErrIllegalArgument, func() {
	//		actor.extendSector(rt, sector, extension, params)
	//	})
	//})
	//
	//t.Run("rejects extension too far in future", func(t *testing.T) {
	//	rt := builder.Build(t)
	//	sector := commitSector(t, rt)
	//
	//	// extend by even proving period after max
	//	rt.SetEpoch(sector.Expiration)
	//	extension := miner.WPoStProvingPeriod * (miner.MaxSectorExpirationExtension/miner.WPoStProvingPeriod + 1)
	//	newExpiration := rt.Epoch() + extension
	//	params := &miner.ExtendSectorExpirationParams{
	//		SectorNumber:  sector.SectorNumber,
	//		NewExpiration: newExpiration,
	//	}
	//
	//	rt.ExpectAbort(exitcode.ErrIllegalArgument, func() {
	//		actor.extendSector(rt, sector, extension, params)
	//	})
	//})
	//
	//t.Run("rejects extension past max for seal proof", func(t *testing.T) {
	//	rt := builder.Build(t)
	//	sector := commitSector(t, rt)
	//	rt.SetEpoch(sector.Expiration)
	//
	//	maxLifetime := sector.SealProof.SectorMaximumLifetime()
	//
	//	// extend sector until just below threshold
	//	expiration := sector.Activation + sector.SealProof.SectorMaximumLifetime()
	//	extension := expiration - rt.Epoch()
	//	for ; expiration-sector.Activation < maxLifetime; expiration += extension {
	//		params := &miner.ExtendSectorExpirationParams{
	//			SectorNumber:  sector.SectorNumber,
	//			NewExpiration: expiration,
	//		}
	//
	//		actor.extendSector(rt, sector, extension, params)
	//		rt.SetEpoch(expiration)
	//	}
	//
	//	// next extension fails because it extends sector past max lifetime
	//	params := &miner.ExtendSectorExpirationParams{
	//		SectorNumber:  sector.SectorNumber,
	//		NewExpiration: expiration,
	//	}
	//
	//	rt.ExpectAbort(exitcode.ErrIllegalArgument, func() {
	//		actor.extendSector(rt, sector, extension, params)
	//	})
	//})
	//
	//t.Run("updates expiration with valid params", func(t *testing.T) {
	//	rt := builder.Build(t)
	//	oldSector := commitSector(t, rt)
	//
	//	extension := 42 * miner.WPoStProvingPeriod
	//	newExpiration := oldSector.Expiration + extension
	//	params := &miner.ExtendSectorExpirationParams{
	//		SectorNumber:  oldSector.SectorNumber,
	//		NewExpiration: newExpiration,
	//	}
	//
	//	actor.extendSector(rt, oldSector, extension, params)
	//
	//	// assert sector expiration is set to the new value
	//	st := getState(rt)
	//	newSector := actor.getSector(rt, oldSector.SectorNumber)
	//	assert.Equal(t, newExpiration, newSector.Expiration)
	//
	//	// assert that an expiration exists at the target epoch
	//	expirations, err := st.GetSectorExpirations(rt.AdtStore(), newExpiration)
	//	require.NoError(t, err)
	//	exists, err := expirations.IsSet(uint64(newSector.SectorNumber))
	//	require.NoError(t, err)
	//	assert.True(t, exists)
	//
	//	// assert that the expiration has been removed from the old epoch
	//	expirations, err = st.GetSectorExpirations(rt.AdtStore(), oldSector.Expiration)
	//	require.NoError(t, err)
	//	exists, err = expirations.IsSet(uint64(newSector.SectorNumber))
	//	require.NoError(t, err)
	//	assert.False(t, exists)
	//})
}

func TestTerminateSectors(t *testing.T) {
	periodOffset := abi.ChainEpoch(100)
	actor := newHarness(t, periodOffset)
	builder := builderForHarness(actor).
		WithBalance(big.Mul(big.NewInt(1e18), big.NewInt(200000)), big.Zero())

	commitSector := func(t *testing.T, rt *mock.Runtime) *miner.SectorOnChainInfo {
		actor.constructAndVerify(rt)
		precommitEpoch := abi.ChainEpoch(1)
		rt.SetEpoch(precommitEpoch)
		sectorInfo := actor.commitAndProveSectors(rt, 1, 181, nil)
		return sectorInfo[0]
	}

	t.Run("removes sector with correct accounting", func(t *testing.T) {
		rt := builder.Build(t)
		sector := commitSector(t, rt)
		rt.SetEpoch(rt.Epoch() + 100)

		// A miner will pay the minimum of termination fee and locked funds. Add some locked funds to ensure
		// correct fee calculation is used.
		actor.addLockedFunds(rt, big.Mul(big.NewInt(1e18), big.NewInt(20000)))
		st := getState(rt)
		initialLockedFunds := st.LockedFunds

		sectorSize, err := sector.SealProof.SectorSize()
		require.NoError(t, err)
		sectorPower := miner.QAPowerForSector(sectorSize, sector)
		dayReward := miner.ExpectedRewardForPower(actor.epochRewardSmooth, actor.epochQAPowerSmooth, sectorPower, builtin.EpochsInDay)
		twentyDayReward := miner.ExpectedRewardForPower(actor.epochRewardSmooth, actor.epochQAPowerSmooth, sectorPower, miner.InitialPledgeProjectionPeriod)
		sectorAge := rt.Epoch() - sector.Activation
		expectedFee := miner.PledgePenaltyForTermination(dayReward, twentyDayReward, sectorAge, actor.epochRewardSmooth, actor.epochQAPowerSmooth, sectorPower)

		sectors := bf(uint64(sector.SectorNumber))
		actor.terminateSectors(rt, sectors, expectedFee)

		{
			st := getState(rt)

			// expect sector to be marked as terminated and the early termination queue to be empty (having been fully processed)
			_, partition := actor.findSector(rt, sector.SectorNumber)
			terminated, err := partition.Terminated.IsSet(uint64(sector.SectorNumber))
			require.NoError(t, err)
			assert.True(t, terminated)
			result, _, err := partition.PopEarlyTerminations(rt.AdtStore(), 1000)
			require.NoError(t, err)
			assert.True(t, result.IsEmpty())

			// expect fee to have been unlocked and burnt
			assert.Equal(t, big.Sub(initialLockedFunds, expectedFee), st.LockedFunds)

			// expect pledge requirement to have been decremented
			assert.Equal(t, big.Zero(), st.InitialPledgeRequirement)
		}
	})
}

func TestWithdrawBalance(t *testing.T) {
	periodOffset := abi.ChainEpoch(100)
	actor := newHarness(t, periodOffset)
	builder := builderForHarness(actor).
		WithBalance(bigBalance, big.Zero())

	t.Run("happy path withdraws funds", func(t *testing.T) {
		rt := builder.Build(t)
		actor.constructAndVerify(rt)

		// withdraw 1% of balance
		actor.withdrawFunds(rt, big.Mul(big.NewInt(10), big.NewInt(1e18)))
	})

	t.Run("fails if miner is currently undercollateralized", func(t *testing.T) {
		rt := builder.Build(t)
		actor.constructAndVerify(rt)

		// prove one sector to establish collateral and locked funds
		actor.commitAndProveSectors(rt, 1, 181, nil)

		// alter initial pledge requirement to simulate undercollateralization
		st := getState(rt)
		st.InitialPledgeRequirement = big.Mul(big.NewInt(300000), st.InitialPledgeRequirement)
		rt.ReplaceState(st)

		// withdraw 1% of balance
		rt.ExpectAbort(exitcode.ErrInsufficientFunds, func() {
			actor.withdrawFunds(rt, big.Mul(big.NewInt(10), big.NewInt(1e18)))
		})
	})
}

func TestChangeWorkerAddress(t *testing.T) {
	periodOffset := abi.ChainEpoch(100)

	setupFunc := func() (*mock.Runtime, *actorHarness) {
		actor := newHarness(t, periodOffset)
		builder := builderForHarness(actor).
			WithBalance(bigBalance, big.Zero())
		rt := builder.Build(t)

		return rt, actor
	}

	t.Run("successfully change a worker address", func(t *testing.T) {
		rt, actor := setupFunc()
		actor.constructAndVerify(rt)
		newWorker := tutil.NewIDAddr(t, 999)

		currentEpoch := abi.ChainEpoch(5)
		rt.SetEpoch(currentEpoch)

		effectiveEpoch := currentEpoch + miner.WorkerKeyChangeDelay
		actor.changeWorkerAddress(rt, newWorker, effectiveEpoch)

		// no change if current epoch is less than effective epoch
		rt.SetEpoch(effectiveEpoch - 1)
		rt.SetCaller(builtin.StoragePowerActorAddr, builtin.StoragePowerActorCodeID)
		rt.ExpectValidateCallerAddr(builtin.StoragePowerActorAddr)
		rt.Call(actor.a.OnDeferredCronEvent, &miner.CronEventPayload{
			EventType: miner.CronEventWorkerKeyChange,
		})
		rt.Verify()
		st := getState(rt)
		info, err := st.GetInfo(adt.AsStore(rt))
		require.NoError(t, err)
		require.NotNil(t, info.PendingWorkerKey)
		require.EqualValues(t, actor.worker, info.Worker)

		// set current epoch to effective epoch and ask to change the address
		actor.cronWorkerAddrChange(rt, effectiveEpoch, newWorker)
	})

	t.Run("fails if unable to resolve worker address", func(t *testing.T) {
		rt, actor := setupFunc()
		actor.constructAndVerify(rt)
		newWorker := tutil.NewBLSAddr(t, 999)
		rt.SetAddressActorType(newWorker, builtin.AccountActorCodeID)

		rt.SetCaller(actor.owner, builtin.AccountActorCodeID)
		param := &miner.ChangeWorkerAddressParams{newWorker}
		rt.ExpectAbort(exitcode.ErrIllegalArgument, func() {
			rt.Call(actor.a.ChangeWorkerAddress, param)
		})
		rt.Verify()
	})

	t.Run("fails if worker public key is not BLS", func(t *testing.T) {
		rt, actor := setupFunc()
		actor.constructAndVerify(rt)
		newWorker := tutil.NewIDAddr(t, 999)
		rt.SetAddressActorType(newWorker, builtin.AccountActorCodeID)
		key := tutil.NewIDAddr(t, 505)

		rt.ExpectSend(newWorker, builtin.MethodsAccount.PubkeyAddress, nil, big.Zero(), &key, exitcode.Ok)

		rt.SetCaller(actor.owner, builtin.AccountActorCodeID)
		param := &miner.ChangeWorkerAddressParams{newWorker}
		rt.ExpectAbort(exitcode.ErrIllegalArgument, func() {
			rt.Call(actor.a.ChangeWorkerAddress, param)
		})
		rt.Verify()
	})

	t.Run("fails if new worker address does not have a code", func(t *testing.T) {
		rt, actor := setupFunc()
		actor.constructAndVerify(rt)
		newWorker := tutil.NewIDAddr(t, 5001)

		rt.SetCaller(actor.owner, builtin.AccountActorCodeID)
		param := &miner.ChangeWorkerAddressParams{newWorker}
		rt.ExpectAbort(exitcode.ErrIllegalArgument, func() {
			rt.Call(actor.a.ChangeWorkerAddress, param)
		})
		rt.Verify()
	})

	t.Run("fails if new worker is not an account actor", func(t *testing.T) {
		rt, actor := setupFunc()
		actor.constructAndVerify(rt)
		newWorker := tutil.NewIDAddr(t, 999)
		rt.SetAddressActorType(newWorker, builtin.StorageMinerActorCodeID)

		rt.SetCaller(actor.owner, builtin.AccountActorCodeID)
		param := &miner.ChangeWorkerAddressParams{newWorker}
		rt.ExpectAbort(exitcode.ErrIllegalArgument, func() {
			rt.Call(actor.a.ChangeWorkerAddress, param)
		})
		rt.Verify()
	})

	t.Run("fails when caller is not the owner", func(t *testing.T) {
		rt, actor := setupFunc()
		actor.constructAndVerify(rt)
		newWorker := tutil.NewIDAddr(t, 999)
		rt.SetAddressActorType(newWorker, builtin.AccountActorCodeID)

		rt.ExpectValidateCallerAddr(actor.owner)
		rt.ExpectSend(newWorker, builtin.MethodsAccount.PubkeyAddress, nil, big.Zero(), &actor.key, exitcode.Ok)

		rt.SetCaller(actor.worker, builtin.AccountActorCodeID)
		param := &miner.ChangeWorkerAddressParams{newWorker}
		rt.ExpectAbort(exitcode.ErrForbidden, func() {
			rt.Call(actor.a.ChangeWorkerAddress, param)
		})
		rt.Verify()
	})
}

func (h *actorHarness) changeWorkerAddress(rt *mock.Runtime, newWorker addr.Address, effectiveEpoch abi.ChainEpoch) {
	rt.SetAddressActorType(newWorker, builtin.AccountActorCodeID)

	param := &miner.ChangeWorkerAddressParams{newWorker}

	cronPayload := miner.CronEventPayload{
		EventType: miner.CronEventWorkerKeyChange,
	}
	payload := new(bytes.Buffer)
	err := cronPayload.MarshalCBOR(payload)
	require.NoError(h.t, err)
	cronEvt := &power.EnrollCronEventParams{
		EventEpoch: effectiveEpoch,
		Payload:    payload.Bytes(),
	}

	rt.ExpectValidateCallerAddr(h.owner)
	rt.ExpectSend(newWorker, builtin.MethodsAccount.PubkeyAddress, nil, big.Zero(), &h.key, exitcode.Ok)

	rt.ExpectSend(builtin.StoragePowerActorAddr, builtin.MethodsPower.EnrollCronEvent,
		cronEvt, big.Zero(), nil, exitcode.Ok)

	rt.SetCaller(h.owner, builtin.AccountActorCodeID)
	rt.Call(h.a.ChangeWorkerAddress, param)
	rt.Verify()

	st := getState(rt)
	info, err := st.GetInfo(adt.AsStore(rt))
	require.NoError(h.t, err)
	require.EqualValues(h.t, effectiveEpoch, info.PendingWorkerKey.EffectiveAt)
	require.EqualValues(h.t, newWorker, info.PendingWorkerKey.NewWorker)
}

func (h *actorHarness) cronWorkerAddrChange(rt *mock.Runtime, effectiveEpoch abi.ChainEpoch, newWorker addr.Address) {
	rt.SetEpoch(effectiveEpoch)
	rt.SetCaller(builtin.StoragePowerActorAddr, builtin.StoragePowerActorCodeID)
	rt.ExpectValidateCallerAddr(builtin.StoragePowerActorAddr)
	rt.Call(h.a.OnDeferredCronEvent, &miner.CronEventPayload{
		EventType: miner.CronEventWorkerKeyChange,
	})
	rt.Verify()

	st := getState(rt)
	info, err := st.GetInfo(adt.AsStore(rt))
	require.NoError(h.t, err)
	require.Nil(h.t, info.PendingWorkerKey)
	require.EqualValues(h.t, newWorker, info.Worker)
}

func TestReportConsensusFault(t *testing.T) {
	t.Skip("Disabled in miner state refactor #648, restore soon")
	periodOffset := abi.ChainEpoch(100)
	actor := newHarness(t, periodOffset)
	builder := builderForHarness(actor).
		WithBalance(bigBalance, big.Zero())

	rt := builder.Build(t)
	actor.constructAndVerify(rt)
	precommitEpoch := abi.ChainEpoch(1)
	rt.SetEpoch(precommitEpoch)
	dealIDs := [][]abi.DealID{{1, 2}, {3, 4}}
	sectorInfo := actor.commitAndProveSectors(rt, 2, 10, dealIDs)
	_ = sectorInfo

	params := &miner.ReportConsensusFaultParams{
		BlockHeader1:     nil,
		BlockHeader2:     nil,
		BlockHeaderExtra: nil,
	}

	// miner should send a single call to terminate the deals for all its sectors
	allDeals := []abi.DealID{}
	for _, ids := range dealIDs {
		allDeals = append(allDeals, ids...)
	}
	actor.reportConsensusFault(rt, addr.TestAddress, params, allDeals)
}

func TestAddLockedFund(t *testing.T) {
	periodOffset := abi.ChainEpoch(1808)
	actor := newHarness(t, periodOffset)

	builder := builderForHarness(actor).
		WithBalance(bigBalance, big.Zero())

	t.Run("funds vest", func(t *testing.T) {
		rt := builder.Build(t)
		actor.constructAndVerify(rt)
		st := getState(rt)
		store := rt.AdtStore()

		// Nothing vesting to start
		vestingFunds, err := adt.AsArray(store, st.VestingFunds)
		require.NoError(t, err)
		assert.Equal(t, uint64(0), vestingFunds.Length())
		assert.Equal(t, big.Zero(), st.LockedFunds)

		// Lock some funds with AddLockedFund
		amt := abi.NewTokenAmount(600_000)
		actor.addLockedFunds(rt, amt)
		st = getState(rt)
		newVestingFunds, err := adt.AsArray(store, st.VestingFunds)
		require.NoError(t, err)
		require.Equal(t, uint64(180), newVestingFunds.Length())

		// Vested FIL pays out on epochs with expected offset
		lockedEntry := abi.NewTokenAmount(0)
		expectedOffset := periodOffset % miner.PledgeVestingSpec.Quantization
		err = newVestingFunds.ForEach(&lockedEntry, func(k int64) error {
			assert.Equal(t, int64(expectedOffset), k%int64(miner.PledgeVestingSpec.Quantization))
			return nil
		})
		require.NoError(t, err)
		assert.Equal(t, amt, st.LockedFunds)

	})

	t.Run("funds vest when under collateralized", func(t *testing.T) {
		rt := builder.Build(t)
		actor.constructAndVerify(rt)
		st := getState(rt)

		assert.Equal(t, big.Zero(), st.LockedFunds)

		balance := rt.Balance()
		st.InitialPledgeRequirement = big.Mul(big.NewInt(2), balance) // ip req twice total balance
		availableBefore := st.GetAvailableBalance(balance)
		assert.True(t, availableBefore.LessThan(big.Zero()))
		rt.ReplaceState(st)

		amt := abi.NewTokenAmount(600_000)
		actor.addLockedFunds(rt, amt)
		// manually update actor balance to include the added funds from outside
		newBalance := big.Add(balance, amt)
		rt.SetBalance(newBalance)

		st = getState(rt)
		// no funds used to pay off ip debt
		assert.Equal(t, availableBefore, st.GetAvailableBalance(newBalance))
		assert.False(t, st.MeetsInitialPledgeCondition(newBalance))
		// all funds locked in vesting table
		assert.Equal(t, amt, st.LockedFunds)
	})

	t.Run("unvested funds will recollateralize a miner", func(t *testing.T) {
		rt := builder.Build(t)
		actor.constructAndVerify(rt)
		st := getState(rt)

		balance := rt.Balance()
		st.InitialPledgeRequirement = balance
		underCollateralizedBalance := big.Div(balance, big.NewInt(2)) // ip req twice total balance
		assert.False(t, st.MeetsInitialPledgeCondition(underCollateralizedBalance))

		st.InitialPledgeRequirement = balance
		assert.True(t, st.MeetsInitialPledgeCondition(balance))
	})

}

type actorHarness struct {
	a miner.Actor
	t testing.TB

	receiver addr.Address // The miner actor's own address
	owner    addr.Address
	worker   addr.Address
	key      addr.Address

	sealProofType abi.RegisteredSealProof
	postProofType abi.RegisteredPoStProof
	sectorSize    abi.SectorSize
	partitionSize uint64
	periodOffset  abi.ChainEpoch
	nextSectorNo  abi.SectorNumber

	epochReward     abi.TokenAmount
	networkPledge   abi.TokenAmount
	networkRawPower abi.StoragePower
	networkQAPower  abi.StoragePower
	baselinePower   abi.StoragePower

	epochRewardSmooth  *smoothing.FilterEstimate
	epochQAPowerSmooth *smoothing.FilterEstimate
}

func newHarness(t testing.TB, provingPeriodOffset abi.ChainEpoch) *actorHarness {
	owner := tutil.NewIDAddr(t, 100)
	worker := tutil.NewIDAddr(t, 101)
	workerKey := tutil.NewBLSAddr(t, 0)
	receiver := tutil.NewIDAddr(t, 1000)
	rwd := big.Mul(big.NewIntUnsigned(100), big.NewIntUnsigned(1e18))
	pwr := abi.NewStoragePower(1 << 50)
	h := &actorHarness{
		t:        t,
		receiver: receiver,
		owner:    owner,
		worker:   worker,
		key:      workerKey,

		sealProofType: 0, // Initialized in setProofType
		sectorSize:    0, // Initialized in setProofType
		partitionSize: 0, // Initialized in setProofType
		periodOffset:  provingPeriodOffset,
		nextSectorNo:  100,

		epochReward:     rwd,
		networkPledge:   big.Mul(rwd, big.NewIntUnsigned(1000)),
		networkRawPower: pwr,
		networkQAPower:  pwr,
		baselinePower:   pwr,

		epochRewardSmooth:  smoothing.TestingConstantEstimate(rwd),
		epochQAPowerSmooth: smoothing.TestingConstantEstimate(pwr),
	}
	h.setProofType(abi.RegisteredSealProof_StackedDrg32GiBV1)
	return h
}

func (h *actorHarness) setProofType(proof abi.RegisteredSealProof) {
	var err error
	h.sealProofType = proof
	h.postProofType, err = proof.RegisteredWindowPoStProof()
	require.NoError(h.t, err)
	h.sectorSize, err = proof.SectorSize()
	require.NoError(h.t, err)
	h.partitionSize, err = proof.WindowPoStPartitionSectors()
	require.NoError(h.t, err)
}

func (h *actorHarness) constructAndVerify(rt *mock.Runtime) {
	params := miner.ConstructorParams{
		OwnerAddr:     h.owner,
		WorkerAddr:    h.worker,
		SealProofType: h.sealProofType,
		PeerId:        testPid,
	}

	rt.ExpectValidateCallerAddr(builtin.InitActorAddr)
	// Fetch worker pubkey.
	rt.ExpectSend(h.worker, builtin.MethodsAccount.PubkeyAddress, nil, big.Zero(), &h.key, exitcode.Ok)
	// Register proving period cron.
	nextProvingPeriodEnd := h.periodOffset - 1
	for nextProvingPeriodEnd < rt.Epoch() {
		nextProvingPeriodEnd += miner.WPoStProvingPeriod
	}
	rt.ExpectSend(builtin.StoragePowerActorAddr, builtin.MethodsPower.EnrollCronEvent,
		makeDeadlineCronEventParams(h.t, nextProvingPeriodEnd), big.Zero(), nil, exitcode.Ok)
	rt.SetCaller(builtin.InitActorAddr, builtin.InitActorCodeID)
	ret := rt.Call(h.a.Constructor, &params)
	assert.Nil(h.t, ret)
	rt.Verify()
}

//
// State access helpers
//

func (h *actorHarness) deadline(rt *mock.Runtime) *miner.DeadlineInfo {
	st := getState(rt)
	return st.DeadlineInfo(rt.Epoch())
}

func (h *actorHarness) getPreCommit(rt *mock.Runtime, sno abi.SectorNumber) *miner.SectorPreCommitOnChainInfo {
	st := getState(rt)
	pc, found, err := st.GetPrecommittedSector(rt.AdtStore(), sno)
	require.NoError(h.t, err)
	require.True(h.t, found)
	return pc
}

func (h *actorHarness) getSector(rt *mock.Runtime, sno abi.SectorNumber) *miner.SectorOnChainInfo {
	st := getState(rt)
	sector, found, err := st.GetSector(rt.AdtStore(), sno)
	require.NoError(h.t, err)
	require.True(h.t, found)
	return sector
}

func (h *actorHarness) getInfo(rt *mock.Runtime) *miner.MinerInfo {
	var st miner.State
	rt.GetState(&st)
	info, err := st.GetInfo(rt.AdtStore())
	require.NoError(h.t, err)
	return info
}

func (h *actorHarness) getDeadlines(rt *mock.Runtime) *miner.Deadlines {
	st := getState(rt)
	deadlines, err := st.LoadDeadlines(rt.AdtStore())
	require.NoError(h.t, err)
	return deadlines
}

func (h *actorHarness) getDeadline(rt *mock.Runtime, idx uint64) *miner.Deadline {
	dls := h.getDeadlines(rt)
	deadline, err := dls.LoadDeadline(rt.AdtStore(), idx)
	require.NoError(h.t, err)
	return deadline
}

func (h *actorHarness) getPartition(rt *mock.Runtime, deadline *miner.Deadline, idx uint64) *miner.Partition {
	partition, err := deadline.LoadPartition(rt.AdtStore(), idx)
	require.NoError(h.t, err)
	return partition
}

func (h *actorHarness) getDeadlineAndPartition(rt *mock.Runtime, dlIdx, pIdx uint64) (*miner.Deadline, *miner.Partition) {
	deadline := h.getDeadline(rt, dlIdx)
	partition := h.getPartition(rt, deadline, pIdx)
	return deadline, partition
}

func (h *actorHarness) findSector(rt *mock.Runtime, sno abi.SectorNumber) (*miner.Deadline, *miner.Partition) {
	var st miner.State
	rt.GetState(&st)
	deadlines, err := st.LoadDeadlines(rt.AdtStore())
	require.NoError(h.t, err)
	dlIdx, pIdx, err := miner.FindSector(rt.AdtStore(), deadlines, sno)
	require.NoError(h.t, err)

	deadline, err := deadlines.LoadDeadline(rt.AdtStore(), dlIdx)
	require.NoError(h.t, err)
	partition, err := deadline.LoadPartition(rt.AdtStore(), pIdx)
	require.NoError(h.t, err)
	return deadline, partition
}

// Collects all sector infos into a map.
func (h *actorHarness) collectSectors(rt *mock.Runtime) map[abi.SectorNumber]*miner.SectorOnChainInfo {
	sectors := map[abi.SectorNumber]*miner.SectorOnChainInfo{}
	st := getState(rt)
	_ = st.ForEachSector(rt.AdtStore(), func(info *miner.SectorOnChainInfo) {
		sector := *info
		sectors[info.SectorNumber] = &sector
	})
	return sectors
}

func (h *actorHarness) collectDeadlineExpirations(rt *mock.Runtime, deadline *miner.Deadline) map[abi.ChainEpoch][]uint64 {
	st := getState(rt)
	quant := st.QuantEndOfDeadline()
	queue, err := miner.LoadBitfieldQueue(rt.AdtStore(), deadline.ExpirationsEpochs, quant)
	require.NoError(h.t, err)
	expirations := map[abi.ChainEpoch][]uint64{}
	_ = queue.ForEach(func(epoch abi.ChainEpoch, bf *bitfield.BitField) error {
		expanded, err := bf.All(miner.SectorsMax)
		require.NoError(h.t, err)
		expirations[epoch] = expanded
		return nil
	})
	return expirations
}

func (h *actorHarness) collectPartitionExpirations(rt *mock.Runtime, partition *miner.Partition) map[abi.ChainEpoch]*miner.ExpirationSet {
	st := getState(rt)
	quant := st.QuantEndOfDeadline()
	queue, err := miner.LoadExpirationQueue(rt.AdtStore(), partition.ExpirationsEpochs, quant)
	require.NoError(h.t, err)
	expirations := map[abi.ChainEpoch]*miner.ExpirationSet{}
	var es miner.ExpirationSet
	_ = queue.ForEach(&es, func(i int64) error {
		cpy := es
		expirations[abi.ChainEpoch(i)] = &cpy
		return nil
	})
	return expirations
}

func (h *actorHarness) getLockedFunds(rt *mock.Runtime) abi.TokenAmount {
	st := getState(rt)
	return st.LockedFunds
}

//
// Actor method calls
//

func (h *actorHarness) controlAddresses(rt *mock.Runtime) (owner, worker addr.Address) {
	rt.ExpectValidateCallerAny()
	ret := rt.Call(h.a.ControlAddresses, nil).(*miner.GetControlAddressesReturn)
	require.NotNil(h.t, ret)
	rt.Verify()
	return ret.Owner, ret.Worker
}

func (h *actorHarness) preCommitSector(rt *mock.Runtime, params *miner.SectorPreCommitInfo) *miner.SectorPreCommitOnChainInfo {

	rt.SetCaller(h.worker, builtin.AccountActorCodeID)
	rt.ExpectValidateCallerAddr(h.worker)

	{
		expectQueryNetworkInfo(rt, h)
	}
	{
		sectorSize, err := params.SealProof.SectorSize()
		require.NoError(h.t, err)

		vdParams := market.VerifyDealsForActivationParams{
			DealIDs:      params.DealIDs,
			SectorStart:  rt.Epoch(),
			SectorExpiry: params.Expiration,
		}

		vdReturn := market.VerifyDealsForActivationReturn{
			DealWeight:         big.NewInt(int64(sectorSize / 2)),
			VerifiedDealWeight: big.NewInt(int64(sectorSize / 2)),
		}
		rt.ExpectSend(builtin.StorageMarketActorAddr, builtin.MethodsMarket.VerifyDealsForActivation, &vdParams, big.Zero(), &vdReturn, exitcode.Ok)
	}
	{
		eventPayload := miner.CronEventPayload{
			EventType: miner.CronEventPreCommitExpiry,
			Sectors:   bitfield.NewFromSet([]uint64{uint64(params.SectorNumber)}),
		}
		buf := bytes.Buffer{}
		err := eventPayload.MarshalCBOR(&buf)
		require.NoError(h.t, err)
		cronParams := power.EnrollCronEventParams{
			EventEpoch: rt.Epoch() + miner.MaxSealDuration[params.SealProof] + 1,
			Payload:    buf.Bytes(),
		}
		rt.ExpectSend(builtin.StoragePowerActorAddr, builtin.MethodsPower.EnrollCronEvent, &cronParams, big.Zero(), nil, exitcode.Ok)
	}

	rt.Call(h.a.PreCommitSector, params)
	rt.Verify()
	return h.getPreCommit(rt, params.SectorNumber)
}

// Options for proveCommitSector behaviour.
// Default zero values should let everything be ok.
type proveCommitConf struct {
	verifyDealsExit map[abi.SectorNumber]exitcode.ExitCode
}

func (h *actorHarness) proveCommitSector(rt *mock.Runtime, precommit *miner.SectorPreCommitInfo, precommitEpoch abi.ChainEpoch,
	params *miner.ProveCommitSectorParams) {
	commd := cbg.CborCid(tutil.MakeCID("commd", &market.PieceCIDPrefix))
	sealRand := abi.SealRandomness([]byte{1, 2, 3, 4})
	sealIntRand := abi.InteractiveSealRandomness([]byte{5, 6, 7, 8})
	interactiveEpoch := precommitEpoch + miner.PreCommitChallengeDelay

	// Prepare for and receive call to ProveCommitSector
	{
		cdcParams := market.ComputeDataCommitmentParams{
			DealIDs:    precommit.DealIDs,
			SectorType: precommit.SealProof,
		}
		rt.ExpectSend(builtin.StorageMarketActorAddr, builtin.MethodsMarket.ComputeDataCommitment, &cdcParams, big.Zero(), &commd, exitcode.Ok)
	}
	{
		var buf bytes.Buffer
		err := rt.Receiver().MarshalCBOR(&buf)
		require.NoError(h.t, err)
		rt.ExpectGetRandomness(crypto.DomainSeparationTag_SealRandomness, precommit.SealRandEpoch, buf.Bytes(), abi.Randomness(sealRand))
		rt.ExpectGetRandomness(crypto.DomainSeparationTag_InteractiveSealChallengeSeed, interactiveEpoch, buf.Bytes(), abi.Randomness(sealIntRand))
	}
	{
		actorId, err := addr.IDFromAddress(h.receiver)
		require.NoError(h.t, err)
		seal := abi.SealVerifyInfo{
			SectorID: abi.SectorID{
				Miner:  abi.ActorID(actorId),
				Number: precommit.SectorNumber,
			},
			SealedCID:             precommit.SealedCID,
			SealProof:             precommit.SealProof,
			Proof:                 params.Proof,
			DealIDs:               precommit.DealIDs,
			Randomness:            sealRand,
			InteractiveRandomness: sealIntRand,
			UnsealedCID:           cid.Cid(commd),
		}
		rt.ExpectSend(builtin.StoragePowerActorAddr, builtin.MethodsPower.SubmitPoRepForBulkVerify, &seal, abi.NewTokenAmount(0), nil, exitcode.Ok)
	}
	rt.SetCaller(h.worker, builtin.AccountActorCodeID)
	rt.ExpectValidateCallerAny()
	rt.Call(h.a.ProveCommitSector, params)
	rt.Verify()
}

func (h *actorHarness) confirmSectorProofsValid(rt *mock.Runtime, conf proveCommitConf, precommits ...*miner.SectorPreCommitInfo) {
	// expect calls to get network stats
	expectQueryNetworkInfo(rt, h)

	// Prepare for and receive call to ConfirmSectorProofsValid.
	var validPrecommits []*miner.SectorPreCommitInfo
	var allSectorNumbers []abi.SectorNumber
	for _, precommit := range precommits {
		allSectorNumbers = append(allSectorNumbers, precommit.SectorNumber)

		vdParams := market.ActivateDealsParams{
			DealIDs:      precommit.DealIDs,
			SectorExpiry: precommit.Expiration,
		}
		exit, found := conf.verifyDealsExit[precommit.SectorNumber]
		if !found {
			exit = exitcode.Ok
			validPrecommits = append(validPrecommits, precommit)
		}
		rt.ExpectSend(builtin.StorageMarketActorAddr, builtin.MethodsMarket.ActivateDeals, &vdParams, big.Zero(), nil, exit)
	}

	// expected pledge is the sum of initial pledges
	if len(validPrecommits) > 0 {
		expectPledge := big.Zero()

		expectQAPower := big.Zero()
		expectRawPower := big.Zero()
		for _, precommit := range validPrecommits {
			precommitOnChain := h.getPreCommit(rt, precommit.SectorNumber)

			qaPowerDelta := miner.QAPowerForWeight(h.sectorSize, precommit.Expiration-rt.Epoch(), precommitOnChain.DealWeight, precommitOnChain.VerifiedDealWeight)
			expectQAPower = big.Add(expectQAPower, qaPowerDelta)
			expectRawPower = big.Add(expectRawPower, big.NewIntUnsigned(uint64(h.sectorSize)))
			pledge := miner.InitialPledgeForPower(qaPowerDelta, h.baselinePower, h.networkPledge,
				h.epochRewardSmooth, h.epochQAPowerSmooth, rt.TotalFilCircSupply())
			expectPledge = big.Add(expectPledge, pledge)
		}

		pcParams := power.UpdateClaimedPowerParams{
			RawByteDelta:         expectRawPower,
			QualityAdjustedDelta: expectQAPower,
		}
		rt.ExpectSend(builtin.StoragePowerActorAddr, builtin.MethodsPower.UpdateClaimedPower, &pcParams, big.Zero(), nil, exitcode.Ok)
		rt.ExpectSend(builtin.StoragePowerActorAddr, builtin.MethodsPower.UpdatePledgeTotal, &expectPledge, big.Zero(), nil, exitcode.Ok)
	}

	rt.SetCaller(builtin.StoragePowerActorAddr, builtin.StoragePowerActorCodeID)
	rt.ExpectValidateCallerAddr(builtin.StoragePowerActorAddr)
	rt.Call(h.a.ConfirmSectorProofsValid, &builtin.ConfirmSectorProofsParams{Sectors: allSectorNumbers})
	rt.Verify()
}

func (h *actorHarness) proveCommitSectorAndConfirm(rt *mock.Runtime, precommit *miner.SectorPreCommitInfo, precommitEpoch abi.ChainEpoch,
	params *miner.ProveCommitSectorParams, conf proveCommitConf) *miner.SectorOnChainInfo {
	h.proveCommitSector(rt, precommit, precommitEpoch, params)
	h.confirmSectorProofsValid(rt, conf, precommit)

	newSector := h.getSector(rt, params.SectorNumber)
	return newSector
}

// Pre-commits and then proves a number of sectors.
// The sectors will expire at the end of lifetimePeriods proving periods after now.
// The runtime epoch will be moved forward to the epoch of commitment proofs.
func (h *actorHarness) commitAndProveSectors(rt *mock.Runtime, n int, lifetimePeriods uint64, dealIDs [][]abi.DealID) []*miner.SectorOnChainInfo {
	precommitEpoch := rt.Epoch()
	deadline := h.deadline(rt)
	expiration := deadline.PeriodEnd() + abi.ChainEpoch(lifetimePeriods)*miner.WPoStProvingPeriod

	// Precommit
	precommits := make([]*miner.SectorPreCommitInfo, n)
	for i := 0; i < n; i++ {
		sectorNo := h.nextSectorNo
		var sectorDealIDs []abi.DealID
		if dealIDs != nil {
			sectorDealIDs = dealIDs[i]
		}
		precommit := h.makePreCommit(sectorNo, precommitEpoch-1, expiration, sectorDealIDs)
		h.preCommitSector(rt, precommit)
		precommits[i] = precommit
		h.nextSectorNo++
	}

	advanceToEpochWithCron(rt, h, precommitEpoch+miner.PreCommitChallengeDelay+1)

	info := []*miner.SectorOnChainInfo{}
	for _, pc := range precommits {
		sector := h.proveCommitSectorAndConfirm(rt, pc, precommitEpoch, makeProveCommit(pc.SectorNumber), proveCommitConf{})
		info = append(info, sector)
	}
	rt.Reset()
	return info
}

func (h *actorHarness) commitAndProveSector(rt *mock.Runtime, sectorNo abi.SectorNumber, lifetimePeriods uint64, dealIDs []abi.DealID) *miner.SectorOnChainInfo {
	precommitEpoch := rt.Epoch()
	deadline := h.deadline(rt)
	expiration := deadline.PeriodEnd() + abi.ChainEpoch(lifetimePeriods)*miner.WPoStProvingPeriod

	// Precommit
	precommit := h.makePreCommit(sectorNo, precommitEpoch-1, expiration, dealIDs)
	h.preCommitSector(rt, precommit)

	advanceToEpochWithCron(rt, h, precommitEpoch+miner.PreCommitChallengeDelay+1)

	sectorInfo := h.proveCommitSectorAndConfirm(rt, precommit, precommitEpoch, makeProveCommit(precommit.SectorNumber), proveCommitConf{})
	rt.Reset()
	return sectorInfo
}

// Deprecated
func (h *actorHarness) advancePastProvingPeriodWithCron(rt *mock.Runtime) {
	st := getState(rt)
	deadline := st.DeadlineInfo(rt.Epoch())
	rt.SetEpoch(deadline.PeriodEnd())
	nextCron := deadline.NextPeriodStart() + miner.WPoStProvingPeriod - 1
	h.onDeadlineCron(rt, &cronConfig{
		expectedEntrollment: nextCron,
	})
	rt.SetEpoch(deadline.NextPeriodStart())
}

type poStConfig struct {
	expectedRawPowerDelta abi.StoragePower
	expectedQAPowerDelta  abi.StoragePower
	expectedPenalty       abi.TokenAmount
}

func (h *actorHarness) submitWindowPoSt(rt *mock.Runtime, deadline *miner.DeadlineInfo, partitions []miner.PoStPartition, infos []*miner.SectorOnChainInfo, poStCfg *poStConfig) {
	st := getState(rt)
	info, err := st.GetInfo(adt.AsStore(rt))
	require.NoError(h.t, err)
	if info.PendingWorkerKey == nil {
		rt.SetCaller(h.worker, builtin.AccountActorCodeID)
		rt.ExpectValidateCallerAddr(h.worker)
	} else {
		rt.SetCaller(h.owner, builtin.AccountActorCodeID)
		rt.ExpectValidateCallerAddr(h.worker, h.owner)
	}

	expectQueryNetworkInfo(rt, h)

	proofs := makePoStProofs(h.postProofType)
	challengeRand := abi.SealRandomness([]byte{10, 11, 12, 13})

	allSkipped := map[abi.SectorNumber]struct{}{}
	for _, p := range partitions {
		_ = p.Skipped.ForEach(func(u uint64) error {
			allSkipped[abi.SectorNumber(u)] = struct{}{}
			return nil
		})
	}

	// find the first non-faulty sector in poSt to replace all faulty sectors.
	var goodInfo *miner.SectorOnChainInfo
	for _, ci := range infos {
		if _, contains := allSkipped[ci.SectorNumber]; !contains {
			goodInfo = ci
			break
		}
	}

	// goodInfo == nil indicates all the sectors have been skipped and should PoSt verification should not occur
	if goodInfo != nil {
		var buf bytes.Buffer
		err := rt.Receiver().MarshalCBOR(&buf)
		require.NoError(h.t, err)

		rt.ExpectGetRandomness(crypto.DomainSeparationTag_WindowedPoStChallengeSeed, deadline.Challenge, buf.Bytes(), abi.Randomness(challengeRand))

		actorId, err := addr.IDFromAddress(h.receiver)
		require.NoError(h.t, err)

		// if not all sectors are skipped
		proofInfos := make([]abi.SectorInfo, len(infos))
		for i, ci := range infos {
			si := ci
			_, contains := allSkipped[ci.SectorNumber]
			if contains {
				si = goodInfo
			}
			proofInfos[i] = abi.SectorInfo{
				SealProof:    si.SealProof,
				SectorNumber: si.SectorNumber,
				SealedCID:    si.SealedCID,
			}
		}

		vi := abi.WindowPoStVerifyInfo{
			Randomness:        abi.PoStRandomness(challengeRand),
			Proofs:            proofs,
			ChallengedSectors: proofInfos,
			Prover:            abi.ActorID(actorId),
		}
		rt.ExpectVerifyPoSt(vi, nil)
	}
	if poStCfg != nil {
		// expect power update
		if !poStCfg.expectedRawPowerDelta.IsZero() || !poStCfg.expectedQAPowerDelta.IsZero() {
			claim := &power.UpdateClaimedPowerParams{
				RawByteDelta:         poStCfg.expectedRawPowerDelta,
				QualityAdjustedDelta: poStCfg.expectedQAPowerDelta,
			}
			rt.ExpectSend(builtin.StoragePowerActorAddr, builtin.MethodsPower.UpdateClaimedPower, claim, abi.NewTokenAmount(0),
				nil, exitcode.Ok)
		}
		if !poStCfg.expectedPenalty.IsZero() {
			rt.ExpectSend(builtin.BurntFundsActorAddr, builtin.MethodSend, nil, poStCfg.expectedPenalty, nil, exitcode.Ok)
		}
		pledgeDelta := poStCfg.expectedPenalty.Neg()
		if !pledgeDelta.IsZero() {
			rt.ExpectSend(builtin.StoragePowerActorAddr, builtin.MethodsPower.UpdatePledgeTotal, &pledgeDelta,
				abi.NewTokenAmount(0), nil, exitcode.Ok)
		}
	}

	params := miner.SubmitWindowedPoStParams{
		Deadline:   deadline.Index,
		Partitions: partitions,
		Proofs:     proofs,
	}

	rt.Call(h.a.SubmitWindowedPoSt, &params)
	rt.Verify()
}

func (h *actorHarness) declareFaults(rt *mock.Runtime, faultSectorInfos ...*miner.SectorOnChainInfo) {
	rt.SetCaller(h.worker, builtin.AccountActorCodeID)
	rt.ExpectValidateCallerAddr(h.worker)

	ss, err := faultSectorInfos[0].SealProof.SectorSize()
	require.NoError(h.t, err)
	expectedRawDelta, expectedQADelta := powerForSectors(ss, faultSectorInfos)
	expectedRawDelta = expectedRawDelta.Neg()
	expectedQADelta = expectedQADelta.Neg()

	// expect power update
	claim := &power.UpdateClaimedPowerParams{
		RawByteDelta:         expectedRawDelta,
		QualityAdjustedDelta: expectedQADelta,
	}
	rt.ExpectSend(
		builtin.StoragePowerActorAddr,
		builtin.MethodsPower.UpdateClaimedPower,
		claim,
		abi.NewTokenAmount(0),
		nil,
		exitcode.Ok,
	)

	// Calculate params from faulted sector infos
	st := getState(rt)
	params := makeFaultParamsFromFaultingSectors(h.t, st, rt.AdtStore(), faultSectorInfos)
	rt.Call(h.a.DeclareFaults, params)
	rt.Verify()
}

func (h *actorHarness) declareRecoveries(rt *mock.Runtime, deadlineIdx uint64, partitionIdx uint64, recoverySectors *bitfield.BitField) {

	rt.SetCaller(h.worker, builtin.AccountActorCodeID)
	rt.ExpectValidateCallerAddr(h.worker)

	// Calculate params from faulted sector infos
	params := &miner.DeclareFaultsRecoveredParams{Recoveries: []miner.RecoveryDeclaration{{
		Deadline:  deadlineIdx,
		Partition: partitionIdx,
		Sectors:   recoverySectors,
	}}}

	rt.Call(h.a.DeclareFaultsRecovered, params)
	rt.Verify()
}

func (h *actorHarness) advanceProvingPeriodWithoutFaults(rt *mock.Runtime) {
	// Iterate deadlines in the proving period, setting epoch to the first in each deadline.
	// Submit a window post for all partitions due at each deadline when necessary.
	deadline := h.deadline(rt)
	for !deadline.PeriodElapsed() {
		// TODO minerstate
		//st := getState(rt)
		//store := rt.AdtStore()
		//deadlines, err := st.LoadDeadlines(store)
		//builtin.RequireNoErr(rt, err, exitcode.ErrIllegalState, "could not load deadlines")

		//firstPartIdx, sectorCount, err := miner.PartitionsForDeadline(deadlines, h.partitionSize, deadline.Index)
		//builtin.RequireNoErr(rt, err, exitcode.ErrIllegalState, "could not get partitions for deadline")
		//if sectorCount != 0 {
		//	partitionCount, _, err := miner.DeadlineCount(deadlines, h.partitionSize, deadline.Index)
		//	builtin.RequireNoErr(rt, err, exitcode.ErrIllegalState, "could not get partition count")
		//
		//	partitions := make([]uint64, partitionCount)
		//	for i := uint64(0); i < partitionCount; i++ {
		//		partitions[i] = firstPartIdx + i
		//	}
		//
		//	partitionsSectors, err := miner.ComputePartitionsSectors(deadlines, h.partitionSize, deadline.Index, partitions)
		//	builtin.RequireNoErr(rt, err, exitcode.ErrIllegalState, "could not compute partitions")
		//	provenSectors, err := bitfield.MultiMerge(partitionsSectors...)
		//	builtin.RequireNoErr(rt, err, exitcode.ErrIllegalState, "could not get proven sectors")
		//	infos, _, err := st.LoadSectorInfosForProof(store, provenSectors)
		//	builtin.RequireNoErr(rt, err, exitcode.ErrIllegalState, "could not load sector info for proof")
		//
		//	h.submitWindowPoSt(rt, deadline, partitions, infos, nil)
		//}

		rt.SetEpoch(deadline.NextOpen())
		deadline = h.deadline(rt)
	}
	// Rewind one epoch to leave the current epoch as the penultimate one in the proving period,
	// ready for proving-period cron.
	rt.SetEpoch(rt.Epoch() - 1)
}

func (h *actorHarness) extendSector(rt *mock.Runtime, sector *miner.SectorOnChainInfo, extension abi.ChainEpoch, params *miner.ExtendSectorExpirationParams) {
	rt.SetCaller(h.worker, builtin.AccountActorCodeID)
	rt.ExpectValidateCallerAddr(h.worker)

	newSector := *sector
	newSector.Expiration += extension
	qaDelta := big.Sub(miner.QAPowerForSector(h.sectorSize, &newSector), miner.QAPowerForSector(h.sectorSize, sector))

	rt.ExpectSend(builtin.StoragePowerActorAddr,
		builtin.MethodsPower.UpdateClaimedPower,
		&power.UpdateClaimedPowerParams{
			RawByteDelta:         big.Zero(),
			QualityAdjustedDelta: qaDelta,
		},
		abi.NewTokenAmount(0),
		nil,
		exitcode.Ok,
	)
	rt.Call(h.a.ExtendSectorExpiration, params)
	rt.Verify()
}

func (h *actorHarness) terminateSectors(rt *mock.Runtime, sectors *abi.BitField, expectedFee abi.TokenAmount) {
	rt.SetCaller(h.worker, builtin.AccountActorCodeID)
	rt.ExpectValidateCallerAddr(h.worker)

	dealIDs := []abi.DealID{}
	sectorInfos := []*miner.SectorOnChainInfo{}
	err := sectors.ForEach(func(secNum uint64) error {
		sector := h.getSector(rt, abi.SectorNumber(secNum))
		dealIDs = append(dealIDs, sector.DealIDs...)

		sectorInfos = append(sectorInfos, sector)
		return nil
	})
	require.NoError(h.t, err)

	{
		expectQueryNetworkInfo(rt, h)
	}

	pledgeDelta := big.Zero()
	if big.Zero().LessThan(expectedFee) {
		rt.ExpectSend(builtin.BurntFundsActorAddr, builtin.MethodSend, nil, expectedFee, nil, exitcode.Ok)
		pledgeDelta = big.Sum(pledgeDelta, expectedFee.Neg())
	}
	// notify change to initial pledge
	if len(sectorInfos) > 0 {
		for _, sector := range sectorInfos {
			pledgeDelta = big.Add(pledgeDelta, sector.InitialPledge.Neg())
		}
	}
	if !pledgeDelta.Equals(big.Zero()) {
		rt.ExpectSend(builtin.StoragePowerActorAddr, builtin.MethodsPower.UpdatePledgeTotal, &pledgeDelta, big.Zero(), nil, exitcode.Ok)
	}
	{
		sectorPower := miner.PowerForSectors(h.sectorSize, sectorInfos)
		rt.ExpectSend(builtin.StoragePowerActorAddr, builtin.MethodsPower.UpdateClaimedPower, &power.UpdateClaimedPowerParams{
			RawByteDelta:         sectorPower.Raw.Neg(),
			QualityAdjustedDelta: sectorPower.QA.Neg(),
		}, abi.NewTokenAmount(0), nil, exitcode.Ok)
	}

	// create declarations
	st := getState(rt)
	deadlines, err := st.LoadDeadlines(rt.AdtStore())
	require.NoError(h.t, err)

	declarations := []miner.TerminationDeclaration{}
	err = sectors.ForEach(func(id uint64) error {
		dlIdx, pIdx, err := miner.FindSector(rt.AdtStore(), deadlines, abi.SectorNumber(id))
		require.NoError(h.t, err)

		declarations = append(declarations, miner.TerminationDeclaration{
			Deadline:  dlIdx,
			Partition: pIdx,
			Sectors:   bf(id),
		})
		return nil
	})
	require.NoError(h.t, err)

	params := &miner.TerminateSectorsParams{Terminations: declarations}
	rt.Call(h.a.TerminateSectors, params)
	rt.Verify()
}

func (h *actorHarness) reportConsensusFault(rt *mock.Runtime, from addr.Address, params *miner.ReportConsensusFaultParams, dealIDs []abi.DealID) {
	rt.SetCaller(from, builtin.AccountActorCodeID)
	rt.ExpectValidateCallerType(builtin.CallerTypesSignable...)

	rt.ExpectVerifyConsensusFault(params.BlockHeader1, params.BlockHeader2, params.BlockHeaderExtra, &runtime.ConsensusFault{
		Target: h.receiver,
		Epoch:  rt.Epoch() - 1,
		Type:   runtime.ConsensusFaultDoubleForkMining,
	}, nil)

	// slash reward
	rwd := miner.RewardForConsensusSlashReport(1, rt.Balance())
	rt.ExpectSend(from, builtin.MethodSend, nil, rwd, nil, exitcode.Ok)

	// power termination
	lockedFunds := getState(rt).LockedFunds
	rt.ExpectSend(builtin.StoragePowerActorAddr, builtin.MethodsPower.OnConsensusFault, &lockedFunds, abi.NewTokenAmount(0), nil, exitcode.Ok)

	// expect every deal to be closed out
	rt.ExpectSend(builtin.StorageMarketActorAddr, builtin.MethodsMarket.OnMinerSectorsTerminate, &market.OnMinerSectorsTerminateParams{
		DealIDs: dealIDs,
	}, abi.NewTokenAmount(0), nil, exitcode.Ok)

	// expect actor to be deleted
	rt.ExpectDeleteActor(builtin.BurntFundsActorAddr)

	rt.Call(h.a.ReportConsensusFault, params)
	rt.Verify()
}

func (h *actorHarness) addLockedFunds(rt *mock.Runtime, amt abi.TokenAmount) {
	rt.SetCaller(h.worker, builtin.AccountActorCodeID)
	rt.ExpectValidateCallerAddr(h.worker, h.owner, builtin.RewardActorAddr)
	// expect pledge update
	rt.ExpectSend(
		builtin.StoragePowerActorAddr,
		builtin.MethodsPower.UpdatePledgeTotal,
		&amt,
		abi.NewTokenAmount(0),
		nil,
		exitcode.Ok,
	)

	rt.Call(h.a.AddLockedFund, &amt)
	rt.Verify()
}

type cronConfig struct {
	expectedEntrollment       abi.ChainEpoch
	vestingPledgeDelta        abi.TokenAmount // nolint:structcheck,unused
	detectedFaultsPowerDelta  *miner.PowerPair
	detectedFaultsPenalty     abi.TokenAmount
	expiredSectorsPowerDelta  *miner.PowerPair
	expiredSectorsPledgeDelta abi.TokenAmount
	ongoingFaultsPenalty      abi.TokenAmount
}

func (h *actorHarness) onDeadlineCron(rt *mock.Runtime, config *cronConfig) {
	rt.ExpectValidateCallerAddr(builtin.StoragePowerActorAddr)

	// Preamble
	rwd := reward.ThisEpochRewardReturn{
		ThisEpochReward:         h.epochReward,
		ThisEpochBaselinePower:  h.baselinePower,
		ThisEpochRewardSmoothed: h.epochRewardSmooth,
	}
	rt.ExpectSend(builtin.RewardActorAddr, builtin.MethodsReward.ThisEpochReward, nil, big.Zero(), &rwd, exitcode.Ok)
	networkPower := big.NewIntUnsigned(1 << 50)
	rt.ExpectSend(builtin.StoragePowerActorAddr, builtin.MethodsPower.CurrentTotalPower, nil, big.Zero(),
		&power.CurrentTotalPowerReturn{
			RawBytePower:            networkPower,
			QualityAdjPower:         networkPower,
			PledgeCollateral:        h.networkPledge,
			QualityAdjPowerSmoothed: h.epochQAPowerSmooth,
		},
		exitcode.Ok)

	powerDelta := miner.NewPowerPairZero()
	if config.detectedFaultsPowerDelta != nil {
		powerDelta = powerDelta.Add(*config.detectedFaultsPowerDelta)
	}
	if config.expiredSectorsPowerDelta != nil {
		powerDelta = powerDelta.Add(*config.expiredSectorsPowerDelta)
	}

	if !powerDelta.IsZero() {
		rt.ExpectSend(builtin.StoragePowerActorAddr, builtin.MethodsPower.UpdateClaimedPower, &power.UpdateClaimedPowerParams{
			RawByteDelta:         powerDelta.Raw,
			QualityAdjustedDelta: powerDelta.QA,
		},
			abi.NewTokenAmount(0), nil, exitcode.Ok)
	}

	penaltyTotal := big.Zero()
	pledgeDelta := big.Zero()
	if !config.detectedFaultsPenalty.Nil() && !config.detectedFaultsPenalty.IsZero() {
		penaltyTotal = big.Add(penaltyTotal, config.detectedFaultsPenalty)
	}
	if !config.ongoingFaultsPenalty.Nil() && !config.ongoingFaultsPenalty.IsZero() {
		penaltyTotal = big.Add(penaltyTotal, config.ongoingFaultsPenalty)
	}
	if !penaltyTotal.IsZero() {
		rt.ExpectSend(builtin.BurntFundsActorAddr, builtin.MethodSend, nil, penaltyTotal, nil, exitcode.Ok)
		pledgeDelta = big.Sub(pledgeDelta, penaltyTotal)
	}

	if !config.expiredSectorsPledgeDelta.Nil() && !config.expiredSectorsPledgeDelta.IsZero() {
		pledgeDelta = big.Add(pledgeDelta, config.expiredSectorsPledgeDelta)
	}
	if !pledgeDelta.IsZero() {
		rt.ExpectSend(builtin.StoragePowerActorAddr, builtin.MethodsPower.UpdatePledgeTotal, &pledgeDelta, big.Zero(), nil, exitcode.Ok)
	}

	// Re-enrollment for next period.
	rt.ExpectSend(builtin.StoragePowerActorAddr, builtin.MethodsPower.EnrollCronEvent,
		makeDeadlineCronEventParams(h.t, config.expectedEntrollment), big.Zero(), nil, exitcode.Ok)

	rt.SetCaller(builtin.StoragePowerActorAddr, builtin.StoragePowerActorCodeID)
	rt.Call(h.a.OnDeferredCronEvent, &miner.CronEventPayload{
		EventType: miner.CronEventProvingDeadline,
	})
	rt.Verify()
}

func (h *actorHarness) withdrawFunds(rt *mock.Runtime, amount abi.TokenAmount) {
	rt.SetCaller(h.owner, builtin.AccountActorCodeID)
	rt.ExpectValidateCallerAddr(h.owner)

	rt.ExpectSend(h.owner, builtin.MethodSend, nil, amount, nil, exitcode.Ok)

	rt.Call(h.a.WithdrawBalance, &miner.WithdrawBalanceParams{
		AmountRequested: amount,
	})
	rt.Verify()
}

func (h *actorHarness) declaredFaultPenalty(sectors []*miner.SectorOnChainInfo) abi.TokenAmount {
	_, qa := powerForSectors(h.sectorSize, sectors)
	return miner.PledgePenaltyForDeclaredFault(h.epochRewardSmooth, h.epochQAPowerSmooth, qa)
}

func (h *actorHarness) undeclaredFaultPenalty(sectors []*miner.SectorOnChainInfo) abi.TokenAmount {
	_, qa := powerForSectors(h.sectorSize, sectors)
	return miner.PledgePenaltyForUndeclaredFault(h.epochRewardSmooth, h.epochQAPowerSmooth, qa)
}

func (h *actorHarness) powerPairForSectors(sectors []*miner.SectorOnChainInfo) miner.PowerPair {
	rawPower, qaPower := powerForSectors(h.sectorSize, sectors)
	return miner.NewPowerPair(rawPower, qaPower)
}

func (h *actorHarness) makePreCommit(sectorNo abi.SectorNumber, challenge, expiration abi.ChainEpoch, dealIDs []abi.DealID) *miner.SectorPreCommitInfo {
	return &miner.SectorPreCommitInfo{
		SealProof:     h.sealProofType,
		SectorNumber:  sectorNo,
		SealedCID:     tutil.MakeCID("commr", &miner.SealedCIDPrefix),
		SealRandEpoch: challenge,
		DealIDs:       dealIDs,
		Expiration:    expiration,
	}
}

//
// Higher-level orchestration
//

// Completes a proving period by moving the epoch forward to the penultimate one, calling the proving period cron handler,
// and then advancing to the first epoch in the new period.
func completeProvingPeriod(rt *mock.Runtime, h *actorHarness, config *cronConfig) {
	deadline := h.deadline(rt)
	rt.SetEpoch(deadline.PeriodEnd())
	config.expectedEntrollment = deadline.NextPeriodStart() + miner.WPoStProvingPeriod - 1
	h.onDeadlineCron(rt, config)
	rt.SetEpoch(deadline.NextPeriodStart())
}

// Completes a deadline by moving the epoch forward to the penultimate one, calling the deadline cron handler,
// and then advancing to the first epoch in the new deadline.
func advanceDeadline(rt *mock.Runtime, h *actorHarness, config *cronConfig) {
	deadline := h.deadline(rt)
	rt.SetEpoch(deadline.Last())
	config.expectedEntrollment = deadline.Last() + miner.WPoStChallengeWindow
	h.onDeadlineCron(rt, config)
	rt.SetEpoch(deadline.NextOpen())
}

func advanceToEpochWithCron(rt *mock.Runtime, h *actorHarness, e abi.ChainEpoch) {
	deadline := h.deadline(rt)
	for e > deadline.Last() {
		advanceDeadline(rt, h, &cronConfig{})
		deadline = h.deadline(rt)
	}
	rt.SetEpoch(e)
}

func advanceAndSubmitPoSt(rt *mock.Runtime, h *actorHarness, sector *miner.SectorOnChainInfo) {
	st := getState(rt)
	dlIdx, pIdx, err := st.FindSector(rt.AdtStore(), sector.SectorNumber)
	require.NoError(h.t, err)

	dlinfo := h.deadline(rt)
	for dlinfo.Index != dlIdx {
		advanceDeadline(rt, h, &cronConfig{})
		dlinfo = h.deadline(rt)
	}
	partitions := []miner.PoStPartition{
		{Index: pIdx, Skipped: abi.NewBitField()},
	}
	h.submitWindowPoSt(rt, dlinfo, partitions, []*miner.SectorOnChainInfo{sector}, nil)
}

//
// Construction helpers, etc
//

func builderForHarness(actor *actorHarness) *mock.RuntimeBuilder {
	return mock.NewBuilder(context.Background(), actor.receiver).
		WithActorType(actor.owner, builtin.AccountActorCodeID).
		WithActorType(actor.worker, builtin.AccountActorCodeID).
		WithHasher(fixedHasher(uint64(actor.periodOffset)))
}

func getState(rt *mock.Runtime) *miner.State {
	var st miner.State
	rt.GetState(&st)
	return &st
}

func makeDeadlineCronEventParams(t testing.TB, epoch abi.ChainEpoch) *power.EnrollCronEventParams {
	eventPayload := miner.CronEventPayload{EventType: miner.CronEventProvingDeadline}
	buf := bytes.Buffer{}
	err := eventPayload.MarshalCBOR(&buf)
	require.NoError(t, err)
	return &power.EnrollCronEventParams{
		EventEpoch: epoch,
		Payload:    buf.Bytes(),
	}
}

func makeProveCommit(sectorNo abi.SectorNumber) *miner.ProveCommitSectorParams {
	return &miner.ProveCommitSectorParams{
		SectorNumber: sectorNo,
		Proof:        []byte("proof"),
	}
}

func makePoStProofs(registeredPoStProof abi.RegisteredPoStProof) []abi.PoStProof {
	proofs := make([]abi.PoStProof, 1) // Number of proofs doesn't depend on partition count
	for i := range proofs {
		proofs[i].PoStProof = registeredPoStProof
		proofs[i].ProofBytes = []byte(fmt.Sprintf("proof%d", i))
	}
	return proofs
}

func makeFaultParamsFromFaultingSectors(t testing.TB, st *miner.State, store adt.Store, faultSectorInfos []*miner.SectorOnChainInfo) *miner.DeclareFaultsParams {
	deadlines, err := st.LoadDeadlines(store)
	require.NoError(t, err)

	declarationMap := map[miner.PartitionKey]*miner.FaultDeclaration{}
	for _, sector := range faultSectorInfos {
		dlIdx, pIdx, err := miner.FindSector(store, deadlines, sector.SectorNumber)
		require.NoError(t, err)

		declaration, ok := declarationMap[miner.PartitionKey{dlIdx, pIdx}]
		if !ok {
			declaration = &miner.FaultDeclaration{
				Deadline:  dlIdx,
				Partition: pIdx,
				Sectors:   bf(),
			}
			declarationMap[miner.PartitionKey{dlIdx, pIdx}] = declaration
		}
		declaration.Sectors.Set(uint64(sector.SectorNumber))
	}
	require.NoError(t, err)

	var declarations []miner.FaultDeclaration
	for _, declaration := range declarationMap {
		declarations = append(declarations, *declaration)
	}

	return &miner.DeclareFaultsParams{Faults: declarations}
}

func sectorInfoAsBitfield(infos []*miner.SectorOnChainInfo) *bitfield.BitField {
	bf := bitfield.New()
	for _, info := range infos {
		bf.Set(uint64(info.SectorNumber))
	}
	return &bf
}

func powerForSectors(sectorSize abi.SectorSize, sectors []*miner.SectorOnChainInfo) (rawBytePower, qaPower big.Int) {
	rawBytePower = big.Mul(big.NewIntUnsigned(uint64(sectorSize)), big.NewIntUnsigned(uint64(len(sectors))))
	qaPower = big.Zero()
	for _, s := range sectors {
		qaPower = big.Add(qaPower, miner.QAPowerForSector(sectorSize, s))
	}
	return rawBytePower, qaPower
}

func assertEmptyBitfield(t *testing.T, b *abi.BitField) {
	empty, err := b.IsEmpty()
	require.NoError(t, err)
	assert.True(t, empty)
}

// Returns a fake hashing function that always arranges the first 8 bytes of the digest to be the binary
// encoding of a target uint64.
func fixedHasher(target uint64) func([]byte) [32]byte {
	return func(_ []byte) [32]byte {
		var buf bytes.Buffer
		err := binary.Write(&buf, binary.BigEndian, target)
		if err != nil {
			panic(err)
		}
		var digest [32]byte
		copy(digest[:], buf.Bytes())
		return digest
	}
}

func expectQueryNetworkInfo(rt *mock.Runtime, h *actorHarness) {
	currentPower := power.CurrentTotalPowerReturn{
		RawBytePower:            h.networkRawPower,
		QualityAdjPower:         h.networkQAPower,
		PledgeCollateral:        h.networkPledge,
		QualityAdjPowerSmoothed: h.epochQAPowerSmooth,
	}
	currentReward := reward.ThisEpochRewardReturn{
		ThisEpochReward:         h.epochReward,
		ThisEpochBaselinePower:  h.baselinePower,
		ThisEpochRewardSmoothed: h.epochRewardSmooth,
	}

	rt.ExpectSend(
		builtin.RewardActorAddr,
		builtin.MethodsReward.ThisEpochReward,
		nil,
		big.Zero(),
		&currentReward,
		exitcode.Ok,
	)

	rt.ExpectSend(
		builtin.StoragePowerActorAddr,
		builtin.MethodsPower.CurrentTotalPower,
		nil,
		big.Zero(),
		&currentPower,
		exitcode.Ok,
	)
}<|MERGE_RESOLUTION|>--- conflicted
+++ resolved
@@ -1303,14 +1303,11 @@
 	builder := builderForHarness(actor).
 		WithBalance(bigBalance, big.Zero())
 
-<<<<<<< HEAD
 	paramsFunc := func(rt *mock.Runtime) (abi.TokenAmount, *miner.SectorOnChainInfo) {
-=======
 	t.Run("declare fault pays fee at window post", func(t *testing.T) {
 		// Get sector into proving state
 		rt := builder.Build(t)
 		actor.constructAndVerify(rt)
->>>>>>> 22561695
 		precommits := actor.commitAndProveSectors(rt, 1, 100, nil)
 
 		// Skip to end of proving period, cron adds sectors to proving set.
@@ -1319,29 +1316,8 @@
 
 		// Declare the sector as faulted
 		actor.declareFaults(rt, info)
-
-<<<<<<< HEAD
 		return fee, info
 	}
-
-	t.Run("declare fault pays fee", func(t *testing.T) {
-		// Get sector into proving state
-		rt := builder.Build(t)
-		actor.constructAndVerify(rt)
-
-		fee, info := paramsFunc(rt)
-
-		actor.declareFaults(rt, fee, info)
-=======
-		// TODO: advance to window post and observe fee
-		//
-		//ss, err := info.SealProof.SectorSize()
-		//require.NoError(t, err)
-		//sectorQAPower := miner.QAPowerForSector(ss, info)
-		//fee := miner.PledgePenaltyForDeclaredFault(actor.epochRewardSmooth, actor.epochQAPowerSmooth, sectorQAPower)
->>>>>>> 22561695
-	})
-
 }
 
 func TestDeclareFaultsKeyChange(t *testing.T) {
